--- conflicted
+++ resolved
@@ -264,13 +264,8 @@
         logger.debug('%s: +++ Completed: add_data_elastic_search() +++' % log_prefix)
 
 
-<<<<<<< HEAD
-def update_entity_crf_data(connection, index_name, doc_type, entity_list, entity_name, sentence_list, language_script,
-                           logger, **kwargs):
-=======
 def update_entity_crf_data_populate(connection, index_name, doc_type, entity_list, entity_name, sentence_list, language_script,
                                     logger, **kwargs):
->>>>>>> e92966ba
     """
     This method is used to populate the elastic search traininf data.
     Args:
