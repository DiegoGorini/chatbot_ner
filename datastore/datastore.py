import elastic_search
from chatbot_ner.config import ner_logger, CHATBOT_NER_DATASTORE
from lib.singleton import Singleton
from .constants import (ELASTICSEARCH, ENGINE, ELASTICSEARCH_INDEX_NAME, DEFAULT_ENTITY_DATA_DIRECTORY,
                        ELASTICSEARCH_DOC_TYPE, ELASTICSEARCH_CRF_DATA_INDEX_NAME, ELASTICSEARCH_CRF_DATA_DOC_TYPE)
from .exceptions import (DataStoreSettingsImproperlyConfiguredException, EngineNotImplementedException,
                         EngineConnectionException, NonESEngineTransferException, IndexNotFoundException)


class DataStore(object):
    """
    Singleton class to connect to engine storing entity related data

    DataStore acts as a wrapper around storage/cache engines to store entity related data, query them with entity
    values to get dictionaries that contain similar words/phrases based on fuzzy searches and conditions. It reads the
    required configuration from environment variables.

    It provides a simple API to create, populate, delete and query the underlying storage of choice

    It supports the following storage/cache/database engines:

        NAME                                             USES
        --------------------------------------------------------------------------------------------------
        1. elasticsearch                                 https://github.com/elastic/elasticsearch-py

    Attributes:
        _engine: Engine name as read from the environment config
        _connection_settings: Connection settings compiled from variables in the environment config
        _store_name: Name of the database/index to query on the engine server
        _client_or_connection: Low level connection object to the engine, None at initialization
    """
    __metaclass__ = Singleton

    def __init__(self):
        """
        Initializes DataStore object with the config set in environment variables.

        Raises:
            DataStoreSettingsImproperlyConfiguredException if connection settings are invalid or missing
        """
        self._engine = CHATBOT_NER_DATASTORE.get(ENGINE)
        if self._engine is None:
            raise DataStoreSettingsImproperlyConfiguredException()
        self._connection_settings = CHATBOT_NER_DATASTORE.get(self._engine)
        if self._connection_settings is None:
            raise DataStoreSettingsImproperlyConfiguredException()
        # This can be index name for elastic search, table name for SQL,
        self._store_name = None
        self._client_or_connection = None
        self._connect()

    def _connect(self):
        """
        Connects to the configured engine using the appropriate drivers

        Raises:
            EngineNotImplementedException if the ENGINE for DataStore setting is not supported or has unexpected value
            EngineConnectionException if DataStore is unable to connect to ENGINE service
            All other exceptions raised by elasticsearch-py library
        """
        if self._engine == ELASTICSEARCH:
            self._store_name = self._connection_settings.get(ELASTICSEARCH_INDEX_NAME, '_all')
            self._client_or_connection = elastic_search.connect.connect(**self._connection_settings)
        else:
            self._client_or_connection = None
            raise EngineNotImplementedException()

        if self._client_or_connection is None:
            raise EngineConnectionException(engine=self._engine)

    def create(self, **kwargs):
        """
        Creates the schema/structure for the datastore depending on the engine configured in the environment.

        Args:
            kwargs:
                For Elasticsearch:
                    master_timeout: Specify timeout for connection to master
                    timeout: Explicit operation timeout
                    update_all_types: Whether to update the mapping for all fields with the same name across all types
                                      or not
                    wait_for_active_shards: Set the number of active shards to wait for before the operation returns.
                    doc_type: The name of the document type
                    allow_no_indices: Whether to ignore if a wildcard indices expression resolves into no concrete
                                      indices. (This includes _all string or when no indices have been specified)
                    expand_wildcards: Whether to expand wildcard expression to concrete indices that are open, closed
                                      or both., default 'open', valid choices are: 'open', 'closed', 'none', 'all'
                    ignore_unavailable: Whether specified concrete indices should be ignored when unavailable
                                        (missing or closed)

                    Refer https://elasticsearch-py.readthedocs.io/en/master/api.html#elasticsearch.client.IndicesClient.create
                    Refer https://elasticsearch-py.readthedocs.io/en/master/api.html#elasticsearch.client.IndicesClient.put_mapping

        Raises:
            DataStoreSettingsImproperlyConfiguredException if connection settings are invalid or missing
            All other exceptions raised by elasticsearch-py library
        """
        if self._client_or_connection is None:
            self._connect()

        if self._engine == ELASTICSEARCH:
            self._check_doc_type_for_elasticsearch()
            elastic_search.create.create_index(connection=self._client_or_connection,
                                               index_name=self._store_name,
                                               doc_type=self._connection_settings[ELASTICSEARCH_DOC_TYPE],
                                               logger=ner_logger,
                                               ignore=[400, 404],
                                               **kwargs)

    def populate(self, entity_data_directory_path=DEFAULT_ENTITY_DATA_DIRECTORY, csv_file_paths=None, **kwargs):
        """
        Populates the datastore from csv files stored in directory path indicated by entity_data_directory_path and
        from csv files at file paths in csv_file_paths list
        Args:
            entity_data_directory_path: Optional, Directory path containing CSV files to populate the datastore from.
                                        See the CSV file structure explanation in the datastore docs
            csv_file_paths: Optional, list of absolute file paths to csv files
            kwargs:
                For Elasticsearch:
                    Refer http://elasticsearch-py.readthedocs.io/en/master/helpers.html#elasticsearch.helpers.bulk

        Raises:
            DataStoreSettingsImproperlyConfiguredException if connection settings are invalid or missing
            All other exceptions raised by elasticsearch-py library

        """
        if self._client_or_connection is None:
            self._connect()

        if self._engine == ELASTICSEARCH:
            self._check_doc_type_for_elasticsearch()
            elastic_search.populate.create_all_dictionary_data(connection=self._client_or_connection,
                                                               index_name=self._store_name,
                                                               doc_type=self._connection_settings[
                                                                   ELASTICSEARCH_DOC_TYPE],
                                                               entity_data_directory_path=entity_data_directory_path,
                                                               csv_file_paths=csv_file_paths,
                                                               logger=ner_logger,
                                                               **kwargs)

    def delete(self, **kwargs):
        """
        Deletes all data including the structure of the datastore. Note that this is equivalent to DROP not TRUNCATE

        Args:
            kwargs:
                For Elasticsearch:
                    body: The configuration for the index (settings and mappings)
                    master_timeout: Specify timeout for connection to master
                    timeout: Explicit operation timeout
                    update_all_types: Whether to update the mapping for all fields with the same name across all types
                                      or not
                    wait_for_active_shards: Set the number of active shards to wait for before the operation returns.

            Refer https://elasticsearch-py.readthedocs.io/en/master/api.html#elasticsearch.client.IndicesClient.delete

        Raises:
            All exceptions raised by elasticsearch-py library

        """
        if self._client_or_connection is None:
            self._connect()

        if self._engine == ELASTICSEARCH:
            elastic_search.create.delete_index(connection=self._client_or_connection,
                                               index_name=self._store_name,
                                               logger=ner_logger,
                                               ignore=[400, 404],
                                               **kwargs)

    def get_entity_dictionary(self, entity_name, **kwargs):
        """
        Args:
            entity_name: the name of the entity to get the stored data for
            kwargs:
                For Elasticsearch:
                    Refer https://elasticsearch-py.readthedocs.io/en/master/api.html#elasticsearch.Elasticsearch.search

        Returns:
            dictionary mapping entity values to list of their variants

        Raises:
            DataStoreSettingsImproperlyConfiguredException if connection settings are invalid or missing
            All other exceptions raised by elasticsearch-py library

        Example:
            db = DataStore()
            get_entity_dictionary(entity_name='city')

            Output:

                {u'Ahmednagar': [u'', u'Ahmednagar'],
                u'Alipurduar': [u'', u'Alipurduar'],
                u'Amreli': [u'', u'Amreli'],
                u'Baripada Town': [u'Baripada', u'Baripada Town', u''],
                u'Bettiah': [u'', u'Bettiah'],
                ...
                u'Rajgarh Alwar': [u'', u'Rajgarh', u'Alwar'],
                u'Rajgarh Churu': [u'Churu', u'', u'Rajgarh'],
                u'Rajsamand': [u'', u'Rajsamand'],
                ...
                u'koramangala': [u'koramangala']}
        """
        if self._client_or_connection is None:
            self._connect()
        results_dictionary = {}
        if self._engine == ELASTICSEARCH:
            self._check_doc_type_for_elasticsearch()
            request_timeout = self._connection_settings.get('request_timeout', 20)
            results_dictionary = elastic_search.query.dictionary_query(connection=self._client_or_connection,
                                                                       index_name=self._store_name,
                                                                       doc_type=self._connection_settings[
                                                                           ELASTICSEARCH_DOC_TYPE],
                                                                       entity_name=entity_name,
                                                                       request_timeout=request_timeout,
                                                                       **kwargs)

        return results_dictionary

    def get_similar_dictionary(self, entity_name, text, fuzziness_threshold="auto:4,7",
                               search_language_script=None, **kwargs):
        """
        Args:
            entity_name: the name of the entity to lookup in the datastore for getting entity values and their variants
            text: the text for which variants need to be find out
            fuzziness_threshold: fuzziness allowed for search results on entity value variants
            search_language_script: language of elasticsearch documents which are eligible for match
            kwargs:
                For Elasticsearch:
                    Refer https://elasticsearch-py.readthedocs.io/en/master/api.html#elasticsearch.Elasticsearch.search

        Returns:
            collections.OrderedDict: dictionary mapping entity value variants to their entity value

        Example:
            db = DataStore()
            ngrams_list = ['Pune', 'Mumbai', 'Goa', 'Bangalore']
            db.get_similar_ngrams_dictionary(entity_name='city', ngrams_list=ngrams_list, fuzziness_threshold=2)

            Output:
                {u'Bangalore': u'Bangalore',
                 u'Mulbagal': u'Mulbagal',
                 u'Multai': u'Multai',
                 u'Mumbai': u'Mumbai',
                 u'Pune': u'Pune',
                 u'Puri': u'Puri',
                 u'bangalore': u'bengaluru',
                 u'goa': u'goa',
                 u'mumbai': u'mumbai',
                 u'pune': u'pune'}
        """
        if self._client_or_connection is None:
            self._connect()
        if self._engine == ELASTICSEARCH:
            self._check_doc_type_for_elasticsearch()
            request_timeout = self._connection_settings.get('request_timeout', 20)
            results_dictionary = elastic_search.query.full_text_query(connection=self._client_or_connection,
                                                                      index_name=self._store_name,
                                                                      doc_type=self._connection_settings[
                                                                          ELASTICSEARCH_DOC_TYPE],
                                                                      entity_name=entity_name,
                                                                      sentence=text,
                                                                      fuzziness_threshold=fuzziness_threshold,
                                                                      search_language_script=search_language_script,
                                                                      request_timeout=request_timeout,
                                                                      **kwargs)
        return results_dictionary

    def delete_entity(self, entity_name, **kwargs):
        """
        Deletes the entity data for entity named entity_named from the datastore

        Args:
            entity_name: name of the entity, this is same as the file name of the csv used for this entity while
                         populating data for this entity
            kwargs:
                For Elasticsearch:
                    Refer http://elasticsearch-py.readthedocs.io/en/master/helpers.html#elasticsearch.helpers.bulk

        """
        if self._client_or_connection is None:
            self._connect()

        if self._engine == ELASTICSEARCH:
            self._check_doc_type_for_elasticsearch()
            elastic_search.populate.delete_entity_by_name(connection=self._client_or_connection,
                                                          index_name=self._store_name,
                                                          doc_type=self._connection_settings[
                                                              ELASTICSEARCH_DOC_TYPE],
                                                          entity_name=entity_name,
                                                          logger=ner_logger,
                                                          ignore=[400, 404],
                                                          **kwargs)

    def repopulate(self, entity_data_directory_path=DEFAULT_ENTITY_DATA_DIRECTORY, csv_file_paths=None, **kwargs):
        """
        Deletes the existing data and repopulates it for entities from csv files stored in directory path indicated by
        entity_data_directory_path and from csv files at file paths in csv_file_paths list

        Args:
            entity_data_directory_path: Directory path containing CSV files to populate the datastore from.
                                        See the CSV file structure explanation in the datastore docs
            csv_file_paths: Optional, list of absolute file paths to csv files
            kwargs:
                For Elasticsearch:
                    Refer http://elasticsearch-py.readthedocs.io/en/master/helpers.html#elasticsearch.helpers.bulk

        Raises:
            DataStoreSettingsImproperlyConfiguredException if connection settings are invalid or missing
            All other exceptions raised by elasticsearch-py library
        """
        if self._client_or_connection is None:
            self._connect()

        if self._engine == ELASTICSEARCH:
            self._check_doc_type_for_elasticsearch()
            elastic_search.populate.recreate_all_dictionary_data(connection=self._client_or_connection,
                                                                 index_name=self._store_name,
                                                                 doc_type=self._connection_settings[
                                                                     ELASTICSEARCH_DOC_TYPE],
                                                                 entity_data_directory_path=entity_data_directory_path,
                                                                 csv_file_paths=csv_file_paths,
                                                                 logger=ner_logger,
                                                                 ignore=[400, 404],
                                                                 **kwargs)

    def _check_doc_type_for_elasticsearch(self):
        """
        Checks if doc_type is present in connection settings, if not an exception is raised

        Raises:
             DataStoreSettingsImproperlyConfiguredException if doc_type was not found in connection settings
        """
        if ELASTICSEARCH_DOC_TYPE not in self._connection_settings:
            raise DataStoreSettingsImproperlyConfiguredException(
                'Elasticsearch needs doc_type. Please configure ES_DOC_TYPE in your environment')

    def _check_doc_type_for_crf_data_elasticsearch(self):
        """
        Checks if doc_type is present in connection settings, if not an exception is raised

        Raises:
             DataStoreSettingsImproperlyConfiguredException if doc_type was not found in connection settings
        """
        if ELASTICSEARCH_CRF_DATA_DOC_TYPE not in self._connection_settings:
            raise DataStoreSettingsImproperlyConfiguredException(
                'Elasticsearch training data needs doc_type. Please configure '
                'ES_TRAINING_DATA_DOC_TYPE in your environment')

    def exists(self):
        """
        Checks if DataStore is already created
        Returns:
             boolean, True if DataStore structure exists, False otherwise
        """
        if self._client_or_connection is None:
            self._connect()

        if self._engine == ELASTICSEARCH:
            return elastic_search.create.exists(connection=self._client_or_connection, index_name=self._store_name)

        return False

    def update_entity_data(self, entity_name, entity_data, language_script, **kwargs):
        """
        This method is used to populate the the entity dictionary
        Args:
            entity_name (str): Name of the dictionary that needs to be populated
            entity_data (list): List of dicts consisting of value and variants
            language_script (str): Language code for the language script used.
            **kwargs:
                For Elasticsearch:
                Refer http://elasticsearch-py.readthedocs.io/en/master/helpers.html#elasticsearch.helpers.bulk
        """
        if self._client_or_connection is None:
            self._connect()

        if self._engine == ELASTICSEARCH:
            self._check_doc_type_for_elasticsearch()
            update_index = elastic_search.connect.get_current_live_index(self._store_name)
            elastic_search.populate.entity_data_update(connection=self._client_or_connection,
                                                       index_name=update_index,
                                                       doc_type=self._connection_settings[
                                                            ELASTICSEARCH_DOC_TYPE],
                                                       logger=ner_logger,
                                                       entity_data=entity_data,
                                                       entity_name=entity_name,
                                                       language_script=language_script,
                                                       **kwargs)

    def transfer_entities_elastic_search(self, entity_list):
        """
        This method is used to transfer the entities from one environment to the other for elastic search engine
        only.
        Args:
            entity_list (list): List of entities that have to be transfered
        """
        if self._engine != ELASTICSEARCH:
            raise NonESEngineTransferException
        es_url = CHATBOT_NER_DATASTORE.get(self._engine).get('connection_url')
        if es_url is None:
            es_url = elastic_search.connect.get_es_url()
        if es_url is None:
            raise DataStoreSettingsImproperlyConfiguredException()
        destination = CHATBOT_NER_DATASTORE.get(self._engine).get('destination_url')
        es_object = elastic_search.transfer.ESTransfer(source=es_url, destination=destination)
        es_object.transfer_specific_entities(list_of_entities=entity_list)

    def get_crf_data_for_entity_name(self, entity_name, **kwargs):
        """
        This method is used to obtain the sentences and entities from sentences given entity name
        Args:
            entity_name (str): Entity name for which training data needs to be obtained
            kwargs:
                For Elasticsearch:
                    Refer https://elasticsearch-py.readthedocs.io/en/master/api.html#elasticsearch.Elasticsearch.search
        Returns:
            results_dictionary(dict): Dictionary consisting of the training data for the the given entity.

        Raises:
             IndexNotFoundException if es_training_index was not found in connection settings

        Example:
            db = Datastore()
            db.get_entity_training_data(entity_name, **kwargs):
            >> {
        'sentence_list': [
            'My name is hardik',
            'This is my friend Ajay'
                        ],
        'entity_list': [
            [
                'hardik'
            ],
            [
                'Ajay'
            ]
                        ]
            }
        """
        ner_logger.debug('Datastore, get_entity_training_data, entity_name %s' % entity_name)
        if self._client_or_connection is None:
            self._connect()
        results_dictionary = {}
        if self._engine == ELASTICSEARCH:
            self._check_doc_type_for_crf_data_elasticsearch()

            es_training_index = self._connection_settings.get(ELASTICSEARCH_CRF_DATA_INDEX_NAME)
            if es_training_index is None:
                raise IndexNotFoundException('Index for ELASTICSEARCH_CRF_DATA_INDEX_NAME not found. '
                                             'Please configure the same')

            request_timeout = self._connection_settings.get('request_timeout', 20)
            results_dictionary = elastic_search.query.get_crf_data_for_entity_name(connection=self._client_or_connection,
                                                                                   index_name=es_training_index,
                                                                                   doc_type=
                                                                                   self._connection_settings
                                                                                   [ELASTICSEARCH_CRF_DATA_DOC_TYPE],
                                                                                   entity_name=entity_name,
                                                                                   request_timeout=request_timeout,
                                                                                   **kwargs)
            ner_logger.debug('Datastore, get_entity_training_data, results_dictionary %s' % str(entity_name))
        return results_dictionary

    def update_entity_crf_data(self, entity_name, entity_list, language_script, sentence_list, **kwargs):
        """
        This method is used to populate the training data for a given entity
        Args:
            entity_name (str): Name of the entity for which the training data has to be populated
            entity_list (list): List consisting of the entities corresponding to the sentence_list
            sentence_list (list): List of sentences for training
            language_script (str): Language code for the language script used.
            **kwargs:
                For Elasticsearch:
                Refer http://elasticsearch-py.readthedocs.io/en/master/helpers.html#elasticsearch.helpers.bulk

        Raises:
            IndexNotFoundException if es_training_index was not found in connection settings
        """
        if self._client_or_connection is None:
            self._connect()

        if self._engine == ELASTICSEARCH:
            self._check_doc_type_for_crf_data_elasticsearch()

            es_training_index = self._connection_settings.get(ELASTICSEARCH_CRF_DATA_INDEX_NAME)
            if es_training_index is None:
                raise IndexNotFoundException('Index for ELASTICSEARCH_CRF_DATA_INDEX_NAME not found. '
                                             'Please configure the same')

<<<<<<< HEAD
            elastic_search.populate.update_entity_crf_data(connection=self._client_or_connection,
                                                           index_name=es_training_index,
                                                           doc_type=self._connection_settings
                                                           [ELASTICSEARCH_CRF_DATA_DOC_TYPE],
                                                           logger=ner_logger,
                                                           entity_list=entity_list,
                                                           sentence_list=sentence_list,
                                                           entity_name=entity_name,
                                                           language_script=language_script,
                                                           **kwargs)
=======
            elastic_search.populate.update_entity_crf_data_populate(connection=self._client_or_connection,
                                                                    index_name=es_training_index,
                                                                    doc_type=self._connection_settings
                                                                    [ELASTICSEARCH_CRF_DATA_DOC_TYPE],
                                                                    logger=ner_logger,
                                                                    entity_list=entity_list,
                                                                    sentence_list=sentence_list,
                                                                    entity_name=entity_name,
                                                                    language_script=language_script,
                                                                    **kwargs)
>>>>>>> e92966ba
<|MERGE_RESOLUTION|>--- conflicted
+++ resolved
@@ -488,18 +488,6 @@
                 raise IndexNotFoundException('Index for ELASTICSEARCH_CRF_DATA_INDEX_NAME not found. '
                                              'Please configure the same')
 
-<<<<<<< HEAD
-            elastic_search.populate.update_entity_crf_data(connection=self._client_or_connection,
-                                                           index_name=es_training_index,
-                                                           doc_type=self._connection_settings
-                                                           [ELASTICSEARCH_CRF_DATA_DOC_TYPE],
-                                                           logger=ner_logger,
-                                                           entity_list=entity_list,
-                                                           sentence_list=sentence_list,
-                                                           entity_name=entity_name,
-                                                           language_script=language_script,
-                                                           **kwargs)
-=======
             elastic_search.populate.update_entity_crf_data_populate(connection=self._client_or_connection,
                                                                     index_name=es_training_index,
                                                                     doc_type=self._connection_settings
@@ -509,5 +497,4 @@
                                                                     sentence_list=sentence_list,
                                                                     entity_name=entity_name,
                                                                     language_script=language_script,
-                                                                    **kwargs)
->>>>>>> e92966ba
+                                                                    **kwargs)