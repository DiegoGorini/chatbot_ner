--- conflicted
+++ resolved
@@ -1,25 +1,13 @@
 # coding=utf-8
-<<<<<<< HEAD
-import datetime
-import re
-
-from ner_v2.detectors.temporal.constant import (DATETIME_CONSTANT_FILE, ADD_DIFF_DATETIME_TYPE, NUMERALS_CONSTANT_FILE,
-                                                TIME_CONSTANT_FILE, REF_DATETIME_TYPE, HOUR_TIME_TYPE,
-                                                MINUTE_TIME_TYPE, DAYTIME_MERIDIAN, AM_MERIDIEM, PM_MERIDIEM,
-=======
 from __future__ import absolute_import
 
 import datetime
 import os
 import re
 
-import pytz
-
-from chatbot_ner.config import ner_logger
 from ner_v2.detectors.temporal.constant import (DATETIME_CONSTANT_FILE, ADD_DIFF_DATETIME_TYPE, NUMERALS_CONSTANT_FILE,
                                                 TIME_CONSTANT_FILE, REF_DATETIME_TYPE, HOUR_TIME_TYPE,
                                                 MINUTE_TIME_TYPE, DAYTIME_MERIDIEM, AM_MERIDIEM, PM_MERIDIEM,
->>>>>>> 4a25547d
                                                 TWELVE_HOUR)
 from ner_v2.detectors.temporal.utils import get_tuple_dict, get_hour_min_diff
 from ner_v2.detectors.utils import get_timezone
@@ -56,13 +44,8 @@
 
         # Variable to define default order in which these regex will work
         self.detector_preferences = [
-<<<<<<< HEAD
             self._detect_time_with_colon_format,
             self._detect_hour_minute,
-=======
-            self._detect_time_with_coln_format,
-            self._detect_hour_minute
->>>>>>> 4a25547d
         ]
 
     def set_bot_message(self, bot_message):
@@ -311,7 +294,7 @@
             >>> time_list = []
             >>> original_list = []
             >>> preprocessed_text = u'आज 05:40 बजे अजना'
-            >>> _detect_time_with_coln_format(time_list, original_list)
+            >>> _detect_time_with_colon_format(time_list, original_list)
             >>> ([{'hh': 5, 'mm': 40, 'nn': 'pm', 'time_type': None}], ["05:40"])
 
 
