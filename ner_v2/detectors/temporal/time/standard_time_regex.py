# coding=utf-8
import datetime
import os
import re

import pytz

from chatbot_ner.config import ner_logger
from ner_v2.detectors.temporal.constant import (DATETIME_CONSTANT_FILE, ADD_DIFF_DATETIME_TYPE, NUMERALS_CONSTANT_FILE,
                                                TIME_CONSTANT_FILE, REF_DATETIME_TYPE, HOUR_TIME_TYPE,
                                                MINUTE_TIME_TYPE, DAYTIME_MERIDIEM, AM_MERIDIEM, PM_MERIDIEM,
                                                TWELVE_HOUR)
from ner_v2.detectors.temporal.utils import get_tuple_dict, get_hour_min_diff


class BaseRegexTime(object):
    def __init__(self, entity_name, data_directory_path, timezone='UTC'):
        """
        Base Regex class which will be imported by language date class by giving their data folder path
        This will create standard regex and their parser to detect date for given language.
        Args:
            data_directory_path (str): path of data folder for given language
            timezone (str): user timezone default UTC
        """
        self.text = ''
        self.tagged_text = ''
        self.processed_text = ''
        self.entity_name = entity_name
        self.tag = '__' + entity_name + '__'
        try:
            self.timezone = pytz.timezone(timezone)
        except Exception as e:
            ner_logger.debug('Timezone error: %s ' % e)
            self.timezone = pytz.timezone('UTC')
            ner_logger.debug('Default timezone passed as "UTC"')
        self.now_date = datetime.datetime.now(tz=self.timezone)
        self.bot_message = None

        # dict to store words for time, numerals and words which comes in reference to some date
        self.time_constant_dict = {}
        self.datetime_constant_dict = {}
        self.numerals_constant_dict = {}

        # define dynamic created standard regex for time from language data files
        self.regex_time = None

        # Method to initialise value in regex
        self.init_regex_and_parser(data_directory_path)

        # Variable to define default order in which these regex will work
        self.detector_preferences = [
            self._detect_hour_minute
        ]

    def set_bot_message(self, bot_message):
        """
        Sets the object's bot_message attribute

        Args:
            bot_message (str): previous message that is sent by the bot
        """
        self.bot_message = bot_message

    def detect_time(self, text, range_enabled=False, form_check=False, **kwargs):
        """
        Detects exact time for complete time information - hour, minute, time_type available in text

         Args:
            text (Union[str, unicode]): text to detect times from
            range_enabled (bool, optional): whether to detect time ranges. Defaults to False
            form_check (bool, optional): boolean set to False, used when passed text is a form type message

        Returns:
            Tuple[List[Dict[str, str]], List[Union[str, unicode]]]: tuple containing two lists,
                first containing dictionaries, each containing containing hour, minutes
                and meridiem/notation - either 'am', 'pm', 'hrs', 'df'
                ('df' denotes relative difference to current time)
                for each detected time, and second list containing corresponding original substrings in text
        """

        self.text = text
        self.processed_text = self.text
        self.tagged_text = self.text

        time_list, original_list = [], []

        for detector in self.detector_preferences:
            time_list, original_list = detector(time_list, original_list)
            self._update_processed_text(original_list)

        return time_list, original_list

    @staticmethod
    def _sort_choices_by_word_counts(choices_list):
        choices_list.sort(key=lambda s: len(s.split()), reverse=True)
        return choices_list

    def init_regex_and_parser(self, data_directory_path):
        """
        Initialise standard regex from data file
        Args:
            data_directory_path (str): path of data folder for given language
        Returns:
            None
        """
        self.time_constant_dict = get_tuple_dict(
            csv_file=os.path.join(data_directory_path.rstrip(os.sep), TIME_CONSTANT_FILE)
        )
        self.datetime_constant_dict = get_tuple_dict(
            csv_file=os.path.join(data_directory_path.rstrip(os.sep), DATETIME_CONSTANT_FILE)
        )
        self.numerals_constant_dict = get_tuple_dict(
            csv_file=os.path.join(data_directory_path.rstrip(os.sep), NUMERALS_CONSTANT_FILE)
        )

        # datetime_add_diff choices for regex
        datetime_diff_choices = [x for x in self.datetime_constant_dict
                                 if self.datetime_constant_dict[x][2] == ADD_DIFF_DATETIME_TYPE]
        datetime_diff_choices = self._sort_choices_by_word_counts(datetime_diff_choices)
        datetime_diff_choices = u'({}|)'.format(u'|'.join(datetime_diff_choices))

        # datetime_ref choices in regex
        datetime_add_ref_choices = [x for x in self.datetime_constant_dict
                                    if self.datetime_constant_dict[x][2] == REF_DATETIME_TYPE]
        datetime_add_ref_choices = self._sort_choices_by_word_counts(datetime_add_ref_choices)
        datetime_add_ref_choices = u'({}|)'.format(u'|'.join(datetime_add_ref_choices))

        # hour choices for regex
        hour_variants = [x.lower() for x in self.time_constant_dict
                         if self.time_constant_dict[x][0] == HOUR_TIME_TYPE]
        hour_variants = self._sort_choices_by_word_counts(hour_variants)
        hour_variants = u'({}|)'.format(u'|'.join(hour_variants))

        # minute OR choices for regex
        minute_variants = [x.lower() for x in self.time_constant_dict
                           if self.time_constant_dict[x][0] == MINUTE_TIME_TYPE]
        minute_variants = self._sort_choices_by_word_counts(minute_variants)
        minute_variants = u'({}|)'.format(u'|'.join(minute_variants))

        # meridiem OR choices for regex
        daytime_meridiem = [x.lower() for x in self.time_constant_dict
                            if self.time_constant_dict[x][0] == DAYTIME_MERIDIEM]
        daytime_meridiem = self._sort_choices_by_word_counts(daytime_meridiem)
        daytime_meridiem = u'({}|)'.format(u'|'.join(daytime_meridiem))

        # numeral OR choices for regex
        numeral_variants = [x.lower() for x in self.numerals_constant_dict]
        numeral_variants = self._sort_choices_by_word_counts(numeral_variants)
        numeral_variants = u'|'.join(numeral_variants)

        self.regex_time = re.compile(r'(' +
                                     daytime_meridiem +
                                     r'\s*[a-z]*?\s*' +
                                     datetime_add_ref_choices +
                                     r'\s*(\d+|' + numeral_variants + r')\s*' +
                                     hour_variants +
                                     r'\s*(\d*|' + numeral_variants + r')\s*' +
                                     minute_variants +
                                     r'\s+' +
                                     datetime_diff_choices +
                                     r'\s*' +
                                     daytime_meridiem +
                                     r')', flags=re.UNICODE)

    def _get_float_from_numeral(self, numeral):
        """
        Convert string to float for given numeral text
        Args:
            numeral (str): numeral text

        Returns:
            (float): return float corresponding to given numeral
        """
        if numeral.replace('.', '').isdigit():
            return float(numeral)
        else:
            return float(self.numerals_constant_dict[numeral][0])

    def _get_meridiem(self, hours, mins, original_text):
        """
        Returns the meridiem(am/pm) for which the given hours:mins time is in within 12 hour span from the current
        timestamp.
        If hours value is greater than 12, 'hrs' is returned instead

        For example,
            If it is 12:30 PM at the moment of invoking this method, 1:45 would be assigned 'PM'
            as 12:30 PM <= 1:45 PM < 12:30 AM and 12:10 would be assigned 'AM' as 12:30 PM <= 12:10 AM < 12:30 AM

        Args:
            hours (int): hours in integer
            mins (int): mins in integer
            original_text (str): original substring having hour and minute

        Returns
            str: returns the meridiem type whether its am and pm
        """
        current_hour = self.now_date.hour
        current_min = self.now_date.minute
        if hours == 0 or hours >= TWELVE_HOUR:
            return 'hrs'

        for key, values in self.time_constant_dict.items():
            if values[0] == DAYTIME_MERIDIEM and key in original_text:
                return values[1]

        if current_hour >= TWELVE_HOUR:
            current_hour -= 12
            if current_hour < hours:
                return PM_MERIDIEM
            elif current_hour == hours and current_min < mins:
                return PM_MERIDIEM
        else:
            if current_hour > hours:
                return PM_MERIDIEM
            elif current_hour == hours and current_min > mins:
                return PM_MERIDIEM
        return AM_MERIDIEM

    def _detect_hour_minute(self, time_list, original_list):
        """
        Parser to detect time for following text:
            i) 2 baje
            ii) 2 ghante baad
            iii) 2 bajkar 30 minute
            iv) dhaai baje
            v) shaam me 5 baje
            vi) subah me paune 9 baje
            v) 30 minute baad
            vi) 5 baje shaam me
        Returns:
            time_list (list): list of dict containing hour, minute, time type from detected text
            original_list (list): list of original text corresponding to values detected

        """
        time_list = time_list or []
        original_list = original_list or []

        time_matches = self.regex_time.findall(self.processed_text)
        for time_match in time_matches:
            hh = 0
            mm = 0
            nn = None
            original = time_match[0].strip()
            val = self._get_float_from_numeral(time_match[3])

            if time_match[2]:
                val_add = self.datetime_constant_dict[time_match[2]][1]
                val = val + val_add

            if time_match[4]:
                hh = val
            else:
                mm = val

            if time_match[5]:
                mm = self._get_float_from_numeral(time_match[5])

            if time_match[7]:
<<<<<<< HEAD
                _dt = datetime.timedelta(hours=hh, minutes=mm)
                ref_date = (self.now_date + int(self.datetime_constant_dict[time_match[7]][1]) * _dt)
=======
                ref_date = self.now_date + int(self.datetime_constant_dict[time_match[7]][1]) * \
                           datetime.timedelta(hours=hh, minutes=mm)
>>>>>>> 1a4437f0

                hh, mm, nn = get_hour_min_diff(self.now_date, ref_date)

            if int(hh) != hh:
                mm = int((hh - int(hh)) * 60)
                hh = int(hh)

            if not nn:
                nn = self._get_meridiem(hh, mm, original)
            if hh == 0 and mm > 0 and nn == 'hrs':
                break
            time = {
                'hh': int(hh),
                'mm': int(mm),
                'nn': nn
            }

            time_list.append(time)
            original_list.append(original)

        return time_list, original_list

    def _update_processed_text(self, original_time_list):
        """
        Replaces detected time with tag generated from entity_name used to initialize the object with

        A final string with all time replaced will be stored in object's tagged_text attribute
        A string with all time removed will be stored in object's processed_text attribute

        Args:
            original_time_list (list): list of substrings of original text to be replaced with tag
                                       created from entity_name
        """
        for detected_text in original_time_list:
            self.tagged_text = self.tagged_text.replace(detected_text, self.tag)
            self.processed_text = self.processed_text.replace(detected_text, '')


class TimeDetector(BaseRegexTime):
    def __init__(self, entity_name, data_directory_path, timezone='UTC'):
        super(TimeDetector, self).__init__(entity_name=entity_name,
                                           data_directory_path=data_directory_path,
                                           timezone=timezone)<|MERGE_RESOLUTION|>--- conflicted
+++ resolved
@@ -256,14 +256,8 @@
                 mm = self._get_float_from_numeral(time_match[5])
 
             if time_match[7]:
-<<<<<<< HEAD
                 _dt = datetime.timedelta(hours=hh, minutes=mm)
                 ref_date = (self.now_date + int(self.datetime_constant_dict[time_match[7]][1]) * _dt)
-=======
-                ref_date = self.now_date + int(self.datetime_constant_dict[time_match[7]][1]) * \
-                           datetime.timedelta(hours=hh, minutes=mm)
->>>>>>> 1a4437f0
-
                 hh, mm, nn = get_hour_min_diff(self.now_date, ref_date)
 
             if int(hh) != hh:
