import logging.handlers
import os

import dotenv
from elasticsearch import RequestsHttpConnection
from requests_aws4auth import AWS4Auth

BASE_DIR = os.path.dirname(os.path.dirname(__file__))
CONFIG_PATH = os.path.join(BASE_DIR, 'config')
MODEL_CONFIG_PATH = os.path.join(BASE_DIR, 'model_config')

LOG_PATH = BASE_DIR + '/logs/'
# SET UP NER LOGGING
if not os.path.exists(LOG_PATH):
    os.makedirs(LOG_PATH)

NER_LOG_FILENAME = LOG_PATH + 'ner_log.log'
# Set up a specific logger with our desired output level
ner_logger = logging.getLogger('NERLogger')
ner_logger.setLevel(logging.DEBUG)
# Add the log message handler to the logger
handler = logging.handlers.RotatingFileHandler(NER_LOG_FILENAME, maxBytes=10 * 1024 * 1024, backupCount=5)
formatter = logging.Formatter("%(asctime)s\t%(levelname)s\t%(message)s", "%Y-%m-%d %H:%M:%S")
handler.setFormatter(formatter)
ner_logger.addHandler(handler)

# SET UP NLP LIB LOGGING
NLP_LIB_LOG_FILENAME = LOG_PATH + 'nlp_log.log'
# Set up a specific logger with our desired output level
nlp_logger = logging.getLogger('NLPLibLogger')
nlp_logger.setLevel(logging.DEBUG)
# Add the log message handler to the logger
handler = logging.handlers.RotatingFileHandler(NLP_LIB_LOG_FILENAME, maxBytes=10 * 1024 * 1024, backupCount=5)
formatter = logging.Formatter("%(asctime)s\t%(levelname)s\t%(message)s", "%Y-%m-%d %H:%M:%S")
handler.setFormatter(formatter)
nlp_logger.addHandler(handler)

if os.path.exists(CONFIG_PATH):
    dotenv.read_dotenv(CONFIG_PATH)
else:
    ner_logger.debug('Warning: no file named "config" found at %s. This is not a problem if your '
                     'datastore(elasticsearch) connection settings are already available in the environment',
                     CONFIG_PATH)

# TODO Consider prefixing everything config with HAPTIK_NER_ because these names are in the environment and so are
# TODO lot of others too which may conflict in name. Example user is already using some another instance of
# TODO Elasticsearch for other purposes
ENGINE = os.environ.get('ENGINE')
if ENGINE:
    ENGINE = ENGINE.lower()
# ES settings (Mandatory to use Text type entities)
ES_URL = os.environ.get('ES_URL')
ES_HOST = os.environ.get('ES_HOST')
ES_PORT = os.environ.get('ES_PORT')
ES_INDEX_NAME = os.environ.get('ES_INDEX_NAME')
ES_DOC_TYPE = os.environ.get('ES_DOC_TYPE')
ES_AUTH_NAME = os.environ.get('ES_AUTH_NAME')
ES_AUTH_PASSWORD = os.environ.get('ES_AUTH_PASSWORD')
ES_BULK_MSG_SIZE = os.environ.get('ES_BULK_MSG_SIZE', '10000')
ES_SEARCH_SIZE = os.environ.get('ES_SEARCH_SIZE', '10000')


# Crf Model Specific (Mandatory to use CRF Model)
MODELS_PATH = os.environ.get('MODELS_PATH')
EMBEDDINGS_PATH_VOCAB = os.environ.get('EMBEDDINGS_PATH_VOCAB')
EMBEDDINGS_PATH_VECTORS = os.environ.get('EMBEDDINGS_PATH_VECTORS')


# Transfer Specific (optional)
ES_INDEX_1 = os.environ.get('ES_INDEX_1')
ES_INDEX_2 = os.environ.get('ES_INDEX_2')
DESTINATION_ES_SCHEME = os.environ.get('DESTINATION_ES_SCHEME')
DESTINATION_HOST = os.environ.get('DESTINATION_HOST')
DESTINATION_PORT = os.environ.get('DESTINATION_PORT')
DESTINATION_URL = (DESTINATION_ES_SCHEME + "://" +
                   DESTINATION_HOST + ":" +
                   DESTINATION_PORT)
ES_ALIAS = os.environ.get('ES_ALIAS')
ES_SCHEME = os.environ.get('ES_SCHEME')
<<<<<<< HEAD


# Crf Model Specific with additional ES capability (optional)
ES_TRAINING_INDEX = os.environ.get('ES_TRAINING_INDEX')
ES_TRAINING_DOC_TYPE = os.environ.get('ES_TRAINING_DOC_TYPE')
=======
ELASTICSEARCH_CRF_DATA_INDEX_NAME = os.environ.get('ELASTICSEARCH_CRF_DATA_INDEX_NAME')
ELASTICSEARCH_CRF_DATA_DOC_TYPE = os.environ.get('ELASTICSEARCH_CRF_DATA_DOC_TYPE')
>>>>>>> e3a345d7

# Crf Model Specific with additional AWS storage (optional)
AWS_MODEL_BUCKET = os.environ.get('AWS_MODEL_BUCKET')
AWS_MODEL_REGION = os.environ.get('AWS_MODEL_REGION')


try:
    ES_BULK_MSG_SIZE = int(ES_BULK_MSG_SIZE)
    ES_SEARCH_SIZE = int(ES_SEARCH_SIZE)
except ValueError:
    ES_BULK_MSG_SIZE = 10000
    ES_SEARCH_SIZE = 10000

ES_AWS_SECRET_ACCESS_KEY = os.environ.get('ES_AWS_SECRET_ACCESS_KEY')
ES_AWS_ACCESS_KEY_ID = os.environ.get('ES_AWS_ACCESS_KEY_ID')
ES_AWS_REGION = os.environ.get('ES_AWS_REGION')
ES_AWS_SERVICE = os.environ.get('ES_AWS_SERVICE')
GOOGLE_TRANSLATE_API_KEY = os.environ.get('GOOGLE_TRANSLATE_API_KEY')

if not GOOGLE_TRANSLATE_API_KEY:
    ner_logger.warning('Google Translate API key is null or not set')
    GOOGLE_TRANSLATE_API_KEY = ''

CHATBOT_NER_DATASTORE = {
    'engine': ENGINE,
    'elasticsearch': {
        'connection_url': ES_URL,  # Elastic Search URL
        'name': ES_INDEX_NAME,  # Index name used
        'host': ES_HOST,  # Elastic Search Host
        'port': ES_PORT,  # Port of elastic search
        'user': ES_AUTH_NAME,
        'password': ES_AUTH_PASSWORD,
        'retry_on_timeout': False,
        'max_retries': 1,
        'timeout': 20,
        'request_timeout': 20,

        # Transfer Specific constants (ignore if only one elasticsearch is setup)
        # For detailed explanation datastore.elastic_search.transfer.py
        'es_index_1': ES_INDEX_1,  # Index 1 used for transfer
        'es_index_2': ES_INDEX_2,  # Index 2 used for transfer
        'destination_url': DESTINATION_URL,  # Elastic search destination  URL
        'es_alias': ES_ALIAS,  # Elastic search alias used in transfer
        'es_scheme': ES_SCHEME,  # The scheme used in ES default value is http://

        # Training Data ES constants
        'elasticsearch_crf_data_index_name': ELASTICSEARCH_CRF_DATA_INDEX_NAME,
        'elasticsearch_crf_data_doc_type': ELASTICSEARCH_CRF_DATA_DOC_TYPE,
    }
}

if ES_DOC_TYPE:
    CHATBOT_NER_DATASTORE['elasticsearch']['doc_type'] = ES_DOC_TYPE
else:
    CHATBOT_NER_DATASTORE['elasticsearch']['doc_type'] = 'data_dictionary'

if not ES_AWS_SERVICE:
    ES_AWS_SERVICE = 'es'

if ES_AWS_ACCESS_KEY_ID and ES_AWS_SECRET_ACCESS_KEY and ES_AWS_REGION and ES_AWS_SERVICE:
    CHATBOT_NER_DATASTORE['elasticsearch']['http_auth'] = AWS4Auth(ES_AWS_ACCESS_KEY_ID, ES_AWS_SECRET_ACCESS_KEY,
                                                                   ES_AWS_REGION, ES_AWS_SERVICE)
    CHATBOT_NER_DATASTORE['elasticsearch']['use_ssl'] = True
    CHATBOT_NER_DATASTORE['elasticsearch']['verify_certs'] = True
    CHATBOT_NER_DATASTORE['elasticsearch']['connection_class'] = RequestsHttpConnection
elif ES_AWS_REGION and ES_AWS_SERVICE:
    CHATBOT_NER_DATASTORE['elasticsearch']['use_ssl'] = True
    CHATBOT_NER_DATASTORE['elasticsearch']['verify_certs'] = True
    CHATBOT_NER_DATASTORE['elasticsearch']['connection_class'] = RequestsHttpConnection
else:
    ner_logger.warning('Elasticsearch: Some or all AWS settings missing from environment, this will skip AWS auth!')

if os.path.exists(MODEL_CONFIG_PATH):
    dotenv.read_dotenv(MODEL_CONFIG_PATH)
else:
    ner_logger.warning('Warning: no file named "model_config" found at %s. This is not a problem if you '
                       'dont want to run NER with ML models', MODEL_CONFIG_PATH)

CITY_MODEL_TYPE = os.environ.get('CITY_MODEL_TYPE')
CITY_MODEL_PATH = os.environ.get('CITY_MODEL_PATH')
DATE_MODEL_TYPE = os.environ.get('DATE_MODEL_TYPE')
DATE_MODEL_PATH = os.environ.get('DATE_MODEL_PATH')
if not CITY_MODEL_PATH:
    CITY_MODEL_PATH = os.path.join(BASE_DIR, 'data', 'models', 'crf', 'city', 'model_13062017.crf')
if not DATE_MODEL_PATH:
    DATE_MODEL_PATH = os.path.join(BASE_DIR, 'data', 'models', 'crf', 'date', 'model_date.crf')<|MERGE_RESOLUTION|>--- conflicted
+++ resolved
@@ -77,16 +77,9 @@
                    DESTINATION_PORT)
 ES_ALIAS = os.environ.get('ES_ALIAS')
 ES_SCHEME = os.environ.get('ES_SCHEME')
-<<<<<<< HEAD
-
-
-# Crf Model Specific with additional ES capability (optional)
-ES_TRAINING_INDEX = os.environ.get('ES_TRAINING_INDEX')
-ES_TRAINING_DOC_TYPE = os.environ.get('ES_TRAINING_DOC_TYPE')
-=======
 ELASTICSEARCH_CRF_DATA_INDEX_NAME = os.environ.get('ELASTICSEARCH_CRF_DATA_INDEX_NAME')
 ELASTICSEARCH_CRF_DATA_DOC_TYPE = os.environ.get('ELASTICSEARCH_CRF_DATA_DOC_TYPE')
->>>>>>> e3a345d7
+
 
 # Crf Model Specific with additional AWS storage (optional)
 AWS_MODEL_BUCKET = os.environ.get('AWS_MODEL_BUCKET')
