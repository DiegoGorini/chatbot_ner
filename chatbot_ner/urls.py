--- conflicted
+++ resolved
@@ -43,11 +43,7 @@
 
     #  Train Crf Model
     url(r'^entities/train_crf_model', 'external_api.api.train_crf_model'),
-<<<<<<< HEAD
 
     url(r'^entity/languages/v1/(?P<entity_name>.+)$', 'external_api.api.entity_language_view'),
     url(r'^entity/data/v1/(?P<entity_name>.+)$', 'external_api.api.entity_data_view')
-)
-=======
-]
->>>>>>> 21627f35
+]