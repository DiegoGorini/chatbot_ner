--- conflicted
+++ resolved
@@ -4,29 +4,16 @@
 
 import pytz
 
-<<<<<<< HEAD
-import models.constant as model_constant
+import models.crf.constant as model_constant
 import ner_v1.constant as detector_constant
 from chatbot_ner.config import ner_logger
-from models.models import Models
+from models.crf.models import Models
 from constant import FROM_MESSAGE, FROM_MODEL_VERIFIED, FROM_MODEL_NOT_VERIFIED
 from ner_v1.constant import (TYPE_EXACT, TYPE_EVERYDAY, TYPE_TODAY,
                              TYPE_TOMORROW, TYPE_YESTERDAY, TYPE_DAY_AFTER, TYPE_DAY_BEFORE, TYPE_NEXT_DAY,
                              TYPE_THIS_DAY, TYPE_PAST,
                              TYPE_POSSIBLE_DAY, TYPE_REPEAT_DAY, WEEKDAYS, WEEKENDS, REPEAT_WEEKDAYS,
                              REPEAT_WEEKENDS, MONTH_DICT, DAY_DICT, TYPE_N_DAYS_AFTER)
-=======
-import models.crf.constant as model_constant
-import ner_v1.detectors.constant as detector_constant
-from chatbot_ner.config import ner_logger
-from models.crf.models import Models
-from ner_v1.constant import FROM_MESSAGE, FROM_MODEL_VERIFIED, FROM_MODEL_NOT_VERIFIED
-from ner_v1.detectors.constant import (TYPE_EXACT, TYPE_EVERYDAY, TYPE_TODAY,
-                                       TYPE_TOMORROW, TYPE_YESTERDAY, TYPE_DAY_AFTER, TYPE_DAY_BEFORE, TYPE_NEXT_DAY,
-                                       TYPE_THIS_DAY, TYPE_PAST,
-                                       TYPE_POSSIBLE_DAY, TYPE_REPEAT_DAY, WEEKDAYS, WEEKENDS, REPEAT_WEEKDAYS,
-                                       REPEAT_WEEKENDS, MONTH_DICT, DAY_DICT, TYPE_N_DAYS_AFTER)
->>>>>>> 93e61b52
 
 
 class DateAdvancedDetector(object):
