# coding=utf-8
import re

import models.crf.constant as model_constant
import ner_v1.constant as detector_constant
from models.crf.models import Models
from ner_constants import FROM_MESSAGE, FROM_MODEL_VERIFIED, FROM_MODEL_NOT_VERIFIED
from ner_v1.detectors.textual.text.text_detection import TextDetector


class CityDetector(object):
    """
    CityDetector detects cities from the text. It Detects city with the properties like "from", "to", "via" and
    "normal". These cities are returned in a dictionary form that contains relevant text, its actual value
    and its attribute in boolean field i.e. "from", "to", "via", "normal".
    This class uses TextDetector to detect the entity values. It also has model integrated to it that can be used to
    extract relevant text from the text

    Attributes:
        text: string to extract entities from
        entity_name: string by which the detected city entities would be replaced with on calling detect_entity()
        tagged_text: string with city entities replaced with tag defined by entity_name
        city: list to store detected entities from the text
        processed_text: string with detected time entities removed
        tag: entity_name prepended and appended with '__'
    """

    def __init__(self, entity_name, language):
        """
        Initializes a CityDetector object with given entity_name

        Args:
            entity_name: A string by which the detected substrings that correspond to text entities would be replaced
                         with on calling detect_entity()
            language: language code of text
        """

        self.entity_name = entity_name
        self.text = ''
        self.bot_message = ''
        self.tagged_text = ''
        self.processed_text = ''
        self.city = []
        self.text_detection_object = TextDetector(entity_name=entity_name, source_language_script=language)
        self.tag = '__' + self.entity_name + '__'

    def detect_entity(self, text, run_model=False):
        """Detects city in the text string

        Args:
            text: string to extract entities from
            run_model: True if model needs to be run else False
        Returns:
            It returns the list of dictionary containing the fields like detection_method, from, normal, to,
            text, value, via

            For example:

                [
                    {
                      'detection_method': 'message',
                      'from': False,
                      'normal': True,
                      'text': 'mumbai',
                      'to': False,
                      'value': u'BOM',
                      'via': False
                    }
                ]


            Additionally this function assigns this list to self.city

        """
        self.text = ' ' + text + ' '
        self.text = self.text.lower()
        self.processed_text = self.text
        self.tagged_text = self.text
        city_data = []
        if run_model:
            city_data = self._city_model_detection()
        if not run_model or not city_data:
            city_data = self._detect_city()
        self.city = city_data
        return city_data

    def _detect_city(self):
        """
        Detects a city and categorises it into "from", "to", "via" and "normal" attributes

        Returns:
            It returns the list of dictionary containing the fields like detection_method, from, normal, to,
            text, value, via


        """
        # print 'detection for default task'
        final_city_dict_list = []
        city_dict_list = self._detect_departure_arrival_city_prepositions()
        final_city_dict_list.extend(city_dict_list)
        self._update_processed_text(city_dict_list)

        city_dict_list = self._detect_departure_arrival_city()
        final_city_dict_list.extend(city_dict_list)
        self._update_processed_text(city_dict_list)

        city_dict_list = self._detect_arrival_departure_city()
        final_city_dict_list.extend(city_dict_list)
        self._update_processed_text(city_dict_list)

        city_dict_list = self._detect_departure_city()
        final_city_dict_list.extend(city_dict_list)
        self._update_processed_text(city_dict_list)

        city_dict_list = self._detect_arrival_city()
        final_city_dict_list.extend(city_dict_list)
        self._update_processed_text(city_dict_list)

        city_dict_list = self._detect_any_city()
        final_city_dict_list.extend(city_dict_list)
        self._update_processed_text(city_dict_list)

        return final_city_dict_list

    def _detect_city_format(self):
        """


        """
        return self._city_dict_from_text(text=self.processed_text, normal_property=True)

    def _detect_departure_arrival_city(self):
        """
        Finds <any text><space(s)><'-' or 'to' or '2'><space(s)><any text> in the given text.
        It  splits the text into two parts on '-' or 'to' or '2'
        and detects the departure city in the first (left) part and detects arrival city in the second (right) part

        Args:
            None

        Returns:
            The list of dictionary containing the dictionary for city which is detected as departure_city and city
            that got detected as arrival_city. For departure city the key "from" will be set to True.
            Whereas for arrival city the key "to" will be set to True.
        """
        city_dict_list = []
        patterns = re.findall(ur'\s(([A-Za-z]+)\s+(\-|to|2|se|से|and)\s+([A-Za-z\s]+))\.?\b',
                              self.processed_text.lower(), re.UNICODE)
        for pattern in patterns:
            city_dict_list.extend(
                self._city_dict_from_text(text=pattern[1], from_property=True)
            )

            city_dict_list.extend(
                self._city_dict_from_text(text=pattern[3], to_property=True)
            )

        return city_dict_list

    def _detect_departure_arrival_city_prepositions(self):
        """
        Finds <preposition><any text><space(s)><'-' or 'to' or '2' or preposition><space(s)><any text> in the given
        text.
        It  splits the text into two parts on '-' or 'to' or '2'
        and detects the departure city in the first (left) part and detects arrival city in the second (right) part

        Args:
            None

        Returns:
            The list of dictionary containing the dictionary for city which is detected as departure_city and city
            that got detected as arrival_city. For departure city the key "from" will be set to True.
            Whereas for arrival city the key "to" will be set to True.
        """
        city_dict_list = []
<<<<<<< HEAD
        patterns = re.findall(r'\s((?:from|frm|departing|depart|leaving|leave)\s+(.+)'
                              r'\s+(?:and|to|se|से|2|for|fr|arriving|arrive|reaching|reach|rch)\s+(.+))\.?',
=======
        patterns = re.findall(ur'\s((?:from|frm|departing|depart|leaving|leave)\s+([A-Za-z]+)'
                              ur'\s+(?:and|to|se|से|2|for|fr|arriving|arrive|reaching|reach|rch)\s+([A-Za-z]+))\.?\b',
>>>>>>> c51b801f
                              self.processed_text.lower(), re.UNICODE)

        for pattern in patterns:
            city_dict_list.extend(
                self._city_dict_from_text(text=pattern[1], from_property=True)
            )

            city_dict_list.extend(
                self._city_dict_from_text(text=pattern[2], to_property=True)
            )

        return city_dict_list

    def _detect_arrival_departure_city(self):
        """
        Finds <preposition><any text><space(s)><'-' or 'to' or '2' or preposition><space(s)><any text> in the given
        text.
        It  splits the text into two parts on '-' or 'to' or '2'
        and detects the arrival city in the first (left) part and detects departure city in the second (right) part

        Args:
            None

        Returns:
            The list of dictionary containing the dictionary for city which is detected as departure_city and city
            that got detected as arrival_city. For departure city the key "from" will be set to True.
            Whereas for arrival city the key "to" will be set to True.

        """
        city_dict_list = []
        patterns = re.findall(ur'\s((?:and|to|2|for|fr|arriving|arrive|reaching|reach|rch)'
                              ur'\s+([A-Za-z]+)\s+(?:from|frm|departing|depart|leaving|leave)\s+([A-Za-z]+))\.?\b',
                              self.processed_text.lower(), re.UNICODE)

        for pattern in patterns:
            city_dict_list.extend(
                self._city_dict_from_text(text=pattern[2], from_property=True)
            )

            city_dict_list.extend(
                self._city_dict_from_text(text=pattern[1], to_property=True)
            )

        return city_dict_list

    def _detect_departure_city(self):
        """
        Finds departure type cities in the given text by matching few keywords like 'from', 'departing',
        'leaving', 'departure city', 'departing', 'going to' . It detects dates in the part of text right to these
        keywords.

        Args:
            None

        Returns:
            The list of dictionary containing the dictionary for city which is detected as departure_city.
            For departure city the key "from" will be set to True.

        """
        city_dict_list = []
        patterns = re.findall(ur'\s((from|frm|departing|depart|leaving|leave|origin city\:|departure city\:|going to)'
                              ur'\s+([A-Za-z]+))\.?\s',
                              self.processed_text.lower(), re.UNICODE)

        for pattern in patterns:
            city_dict_list.extend(
                self._city_dict_from_text(text=pattern[2], from_property=True)
            )

        return city_dict_list

    def _detect_arrival_city(self):
        """
        Finds return type dates in the given text by matching few keywords like 'arriving', 'arrive',
        'reaching', 'reach', 'destination city:' . It detects city in the part of text right
        to these keywords.

        Args:
            None

        Returns:
            The list of dictionary containing the dictionary for city which is detected as arrival_city.
            for arrival city the key "to" will be set to True.

        """
        city_dict_list = []
        patterns_1 = re.findall(ur'\s((to|2|for|fr|arriving|arrive|reaching|'
                                ur'reach|rch|destination city\:|arrival city\:)'
                                ur'\s+([A-Za-z]+))\.?\s',
                                self.processed_text.lower(), re.UNICODE)
        patterns_2 = re.findall(ur'(.+)\s+(jana|jaana|jau|ghum|ghoom|जाना|जाऊं|जाऊँ|घूम)', self.processed_text.lower(),
                                re.UNICODE)
        for pattern in patterns_1:
            city_dict_list.extend(
                self._city_dict_from_text(text=pattern[2], to_property=True)
            )
        for pattern in patterns_2:
            city_dict_list.extend(
                self._city_dict_from_text(text=pattern[0], to_property=True)
            )

        return city_dict_list

    def _detect_any_city(self):
        """
        This function makes use of bot_message. In a chatbot user might just enter city name based on the
        previous question asked by the bot. So, if the previous question asked by the bot contains words like
        departure city, origin city, origin and if the current message contains city then we assign the
        detected city as departure_city. if the previous message contains words like arrival city, destination city,
        flying to in the bots message and the current message contains the city then we assign the detected city as
        arrival city


        Args:
            None

        Returns:
            The list of dictionary containing the dictionary for city which is detected as departure_city and city
            that got detected as arrival_city. For departure city the key "from" will be set to True.
            Whereas for arrival city the key "to" will be set to True.

        """
        city_dict_list = []
        departure_city_flag = False
        arrival_city_flag = False
        if self.bot_message:
            hinglish_departure = u'कहां से'
            departure_regexp = re.compile(ur'departure city|origin city|origin|'
                                          ur'traveling from|leaving from|flying from|travelling from|'
                                          + hinglish_departure)
            hinglish_arrival = u'कहां जाना|\u0916\u093c\u0924\u092e|\u0959\u0924\u092e'  # unicode for ख़तम
            arrival_regexp = re.compile(ur'traveling to|travelling to|arrival city|'
                                        ur'arrival|destination city|destination|leaving to|flying to|'
                                        + hinglish_arrival)
            if departure_regexp.search(self.bot_message) is not None:
                departure_city_flag = True
            elif arrival_regexp.search(self.bot_message) is not None:
                arrival_city_flag = True

        patterns = re.findall(ur'\s((.+))\.?', self.processed_text.lower(), re.UNICODE)

        for pattern in patterns:
            pattern = list(pattern)
            city_dict_list = self._city_dict_from_text(text=pattern[1])
            if city_dict_list:
                if len(city_dict_list) > 1:
                    city_dict_list[0][detector_constant.CITY_FROM_PROPERTY] = True
                    city_dict_list[-1][detector_constant.CITY_TO_PROPERTY] = True
                else:
                    if departure_city_flag:
                        city_dict_list[0][detector_constant.CITY_FROM_PROPERTY] = True
                    elif arrival_city_flag:
                        city_dict_list[0][detector_constant.CITY_TO_PROPERTY] = True
                    else:
                        city_dict_list[0][detector_constant.CITY_NORMAL_PROPERTY] = True
        return city_dict_list

    def _city_dict_from_text(self, text, from_property=False, to_property=False, via_property=False,
                             normal_property=False, detection_method=FROM_MESSAGE):
        """
        Takes the text and the property values and creates a list of dictionaries based on number of cities detected

        Attributes:
            text: Text on which TextDetection needs to run on
            from_property: True if the text is belonging to "from" property". for example, From Mumbai
            to_property: True if the text is belonging to "to" property". for example, To Mumbai
            via_property: True if the text is belonging to "via" property". for example, via Mumbai
            normal_property: True if the text is belonging to "normal" property". for example, atms in Mumbai
            detection_method: method through which it got detected whether its through message or model

        Returns:

            It returns the list of dictionary containing the fields like detection_method, from, normal, to,
            text, value, via

            For example:

                [
                    {
                      'detection_method': 'message',
                      'from': False,
                      'normal': True,
                      'text': 'mumbai',
                      'to': False,
                      'value': u'BOM',
                      'via': False
                    }
                ]

        """
        city_dict_list = []
        city_list, original_list = self._city_value(text=text)
        index = 0
        for city in city_list:
            city_dict_list.append(
                {
                    detector_constant.CITY_VALUE: city,
                    detector_constant.ORIGINAL_CITY_TEXT: original_list[index],
                    detector_constant.CITY_FROM_PROPERTY: from_property,
                    detector_constant.CITY_TO_PROPERTY: to_property,
                    detector_constant.CITY_VIA_PROPERTY: via_property,
                    detector_constant.CITY_NORMAL_PROPERTY: normal_property,
                    detector_constant.CITY_DETECTION_METHOD: detection_method
                }
            )
            index += 1
        return city_dict_list

    def _city_value(self, text):
        """
        Detects city from text by running TextDetection class.

        Args:
            text: message to process
        Returns:
            A tuple of two lists with first list containing the detected cities and second list containing their
            corresponding substrings in the given text. For example:

            For example:

                (['Mumbai'], ['bombay'])
        """
        city_list, original_list = self.text_detection_object.detect_entity(text)
        return city_list, original_list

    def _update_processed_text(self, city_dict_list):
        """
        Replaces detected cities with tag generated from entity_name used to initialize the object with

        A final string with all cities replaced will be stored in object's tagged_text attribute
        A string with all cities removed will be stored in object's processed_text attribute

        Args:
            original_city_strings: list of substrings of original text to be replaced with tag created from entity_name
        """
        for city_dict in city_dict_list:
            self.tagged_text = self.tagged_text.replace(city_dict[detector_constant.ORIGINAL_CITY_TEXT], self.tag)
            self.processed_text = self.processed_text.replace(city_dict[detector_constant.ORIGINAL_CITY_TEXT], '')

    def set_bot_message(self, bot_message):
        """
        Sets the object's bot_message attribute

        Args:
            bot_message: string
        """

        self.bot_message = bot_message

    def convert_city_dict_in_tuple(self, entity_dict_list):
        """
        This function takes the input as a list of dictionary and converts it into tuple which is
        for now the standard format  of individual detector function

        Attributes:
            entity_dict_list: List of dictionary containing the detected cities from text. It contains all the
            necessary information like original_text, value, how its detected and properties like from, to, via and
            normal

        Returns:
            Returns the tuple containing list of entity_values, original_text and detection method

            For example:

                (['Mumbai'], ['bombay'], ['message'])

        """
        entity_list, original_list, detection_list = [], [], []
        for entity_dict in entity_dict_list:
            entity_list.append(
                {
                    detector_constant.CITY_VALUE: entity_dict[detector_constant.CITY_VALUE],
                    detector_constant.CITY_FROM_PROPERTY: entity_dict[detector_constant.CITY_FROM_PROPERTY],
                    detector_constant.CITY_TO_PROPERTY: entity_dict[detector_constant.CITY_TO_PROPERTY],
                    detector_constant.CITY_VIA_PROPERTY: entity_dict[detector_constant.CITY_VIA_PROPERTY],
                    detector_constant.CITY_NORMAL_PROPERTY: entity_dict[detector_constant.CITY_NORMAL_PROPERTY],

                }
            )
            original_list.append(entity_dict[detector_constant.ORIGINAL_CITY_TEXT])
            detection_list.append(entity_dict[detector_constant.CITY_DETECTION_METHOD])
        return entity_list, original_list, detection_list

    def _city_model_detection(self):
        """
        This function calls run_model functionality from class Models() and verifies the values returned by it through
        datastore.
        If the cities provided by the model are present in the datastore, it sets the value to FROM_MODEL_VERIFIED
        else FROM_MODEL_NOT_VERFIED is set.

        For Example:
            Note:  before calling this method you need to call set_bot_message() to set a bot message.

            self.bot_message = 'Please help me with your departure city?'
            self.text = 'mummbai

            Output:
                [
                    {
                        'city':'mumbai',
                        'original_text': 'mummbai',
                        'from': true,
                        'to': false,
                        'via': false,
                        'normal': false
                        'detection_method': model_verified
                    }
                ]


        For Example:

            self.bot_message = 'Please help me with your departure city?'
            self.text = 'dehradun'

            Output:
                 [
                    {
                        'city':'dehradun',
                        'original_text': 'dehradun',
                        'from': true,
                        'to': false,
                        'via': false,
                        'normal': false
                        'detection_method': model_not_verified

                    }
                ]

                 Note: Dehradun is not present in out datastore so it will take original value as entity value.

        """
        city_dict_list = []
        model_object = Models()
        model_output = model_object.run_model(entity_type=model_constant.CITY_ENTITY_TYPE,
                                              bot_message=self.bot_message, user_message=self.text)
        for output in model_output:
            entity_value_list, original_text_list = self._city_value(text=output[model_constant.MODEL_CITY_VALUE])
            if entity_value_list:
                city_value = entity_value_list[0]
                detection_method = FROM_MODEL_VERIFIED
            else:
                city_value = output[model_constant.MODEL_CITY_VALUE]
                detection_method = FROM_MODEL_NOT_VERIFIED

            city_dict_list.append(
                {
                    detector_constant.CITY_VALUE: city_value,
                    detector_constant.ORIGINAL_CITY_TEXT: output[model_constant.MODEL_CITY_VALUE],
                    detector_constant.CITY_FROM_PROPERTY: output[model_constant.MODEL_CITY_FROM],
                    detector_constant.CITY_TO_PROPERTY: output[model_constant.MODEL_CITY_TO],
                    detector_constant.CITY_VIA_PROPERTY: output[model_constant.MODEL_CITY_VIA],
                    detector_constant.CITY_NORMAL_PROPERTY: output[model_constant.MODEL_CITY_NORMAL],
                    detector_constant.CITY_DETECTION_METHOD: detection_method
                }

            )
        return city_dict_list<|MERGE_RESOLUTION|>--- conflicted
+++ resolved
@@ -173,13 +173,8 @@
             Whereas for arrival city the key "to" will be set to True.
         """
         city_dict_list = []
-<<<<<<< HEAD
-        patterns = re.findall(r'\s((?:from|frm|departing|depart|leaving|leave)\s+(.+)'
-                              r'\s+(?:and|to|se|से|2|for|fr|arriving|arrive|reaching|reach|rch)\s+(.+))\.?',
-=======
-        patterns = re.findall(ur'\s((?:from|frm|departing|depart|leaving|leave)\s+([A-Za-z]+)'
-                              ur'\s+(?:and|to|se|से|2|for|fr|arriving|arrive|reaching|reach|rch)\s+([A-Za-z]+))\.?\b',
->>>>>>> c51b801f
+        patterns = re.findall(ur'\s((?:from|frm|departing|depart|leaving|leave)\s+(.+)'
+                              ur'\s+(?:and|to|se|से|2|for|fr|arriving|arrive|reaching|reach|rch)\s+(.+))\.?',
                               self.processed_text.lower(), re.UNICODE)
 
         for pattern in patterns:
