import re
import copy
import datetime
import pytz
from lib.nlp.regex import Regex
from v1.entities.constant import TYPE_EXACT, TYPE_EVERYDAY, TYPE_TODAY, \
    TYPE_TOMORROW, TYPE_YESTERDAY, TYPE_DAY_AFTER, TYPE_DAY_BEFORE, TYPE_NEXT_DAY, TYPE_THIS_DAY, \
    TYPE_POSSIBLE_DAY, TYPE_REPEAT_DAY, START_RANGE, END_RANGE, REPEAT_START_RANGE, REPEAT_END_RANGE, \
    DATE_START_RANGE, DATE_END_RANGE, WEEKDAYS, WEEKENDS, REPEAT_WEEKDAYS, REPEAT_WEEKENDS, MONTH_DICT, DAY_DICT


# TODO add code examples
class DateDetector(object):
    """
    Detects date in various formats from given text and tags them.

    Detects all date entities in given text and replaces them by entity_name.
    Additionally detect_entity() method returns detected date values in dictionary containing values for day (dd),
    month (mm), year (yy), type (exact, possible, everyday, weekend, range etc.)

    Attributes:
        text: string to extract entities from
        entity_name: string by which the detected date entities would be replaced with on calling detect_entity()
        tagged_text: string with date entities replaced with tag defined by entity name
        processed_text: string with detected date entities removed
        date: list of date entities detected
        original_date_text: list to store substrings of the text detected as date entities
        tag: entity_name prepended and appended with '__'
        timezone: Optional, pytz.timezone object used for getting current time, default is pytz.timezone('UTC')
        regx_to_process: regex to remove forward slash while updating list that stores  text
        regx_to_process_text: regex to remove forward slash while before detecting entities
        date_object: datetime object holding timestamp while DateDetector instantiation
        month_dictionary: dictonary mapping month indexes to month spellings and 
                            fuzzy variants(spell errors, abbreviations)
        day_dictionary: dictonary mapping day indexes to day of week spellings and 
                            fuzzy variants(spell errors, abbreviations)

        SUPPORTED_FORMAT                                            METHOD_NAME
        ------------------------------------------------------------------------------------------------------------
        1. day/month/year                                           _gregorian_day_month_year_format
        2. year/month/day                                           _gregorian_year_month_day_format
        3. day/month/year (Month in abbreviation or full)           _gregorian_advanced_day_month_year_format
        4. Xth month year (Month in abbreviation or full)           _gregorian_day_with_ordinals_month_year_format
        5. year month Xth (Month in abbreviation or full)           _gregorian_advanced_year_month_day_format
        6. year Xth month (Month in abbreviation or full)           _gregorian_year_day_month_format
        7. month Xth year (Month in abbreviation or full)           _gregorian_month_day_year_format
        8. month Xth      (Month in abbreviation or full)           _gregorian_month_day_format
        9. Xth month      (Month in abbreviation or full)           _gregorian_day_month_format
        10. "today" variants                                        _todays_date
        11. "tomorrow" variants                                     _tomorrows_date
        12. "yesterday" variants                                    _yesterdays_date
        13. "_day_after_tomorrow" variants                           _day_after_tomorrow
        14. "_day_before_yesterday" variants                         _day_before_yesterday
        15. "next <day of week>" variants                           _day_in_next_week
        16. "this <day of week>" variants                           _day_within_one_week
        17. probable date from only Xth                             _date_identification_given_day
        18. probable date from only Xth this month                  _date_identification_given_day_and_current_month
        19. probable date from only Xth next month                  _date_identification_given_day_and_next_month
        20. "everyday" variants                                     _date_identification_everyday
        21. "everyday except weekends" variants                     _date_identification_everyday_except_weekends
        22. "everday except weekdays" variants                      _date_identification_everyday_except_weekdays
        23.                                                         _weeks_identification
        24.                                                         _weeks_range_identification
        25.                                                         _dates_range_identification
        
        Not all separator are lsited above. See respective methods for detail on structures of these formats

    Note:
        text and tagged_text will have a extra space prepended and appended after calling detect_entity(text)
    """

    def __init__(self, entity_name, timezone=pytz.timezone('UTC')):
        """Initializes a DateDetector object with given entity_name and pytz timezone object

        Args:
            entity_name: A string by which the detected date entity substrings would be replaced with on calling
                        detect_entity()
            timezone: Optional, pytz.timezone object used for getting current time, default is pytz.timezone('UTC')

        """
        self.text = ''
        self.tagged_text = ''
        self.processed_text = ''
        self.date = []
        self.original_date_text = []
        self.month_dictionary = {}
        self.day_dictionary = {}
        self.entity_name = entity_name
        self.regx_to_process = Regex([(r'[\/]', r'')])
        self.regx_to_process_text = Regex([(r'[\,]', r'')])
        self.tag = '__' + entity_name + '__'
        self.timezone = timezone
        self.date_object = datetime.datetime.now(self.timezone)
        self.month_dictionary = MONTH_DICT
        self.day_dictionary = DAY_DICT

    def detect_entity(self, text):
        """
        Detects all date strings in text and returns two lists of detected date entities and their corresponding
        original substrings in text respectively.

        Args:
            text: string to extract date entities from

        Returns:
            Tuple containing two lists, first containing dictionaries, containing
            date values as 'dd', 'mm', 'type', 'yy' for each detected date, and second list containing corresponding
            substrings in given for entity detection

            Examples:
                date_detector = DateDetector("date")
                date_detector.detect_entity('Remind me everyday')

                date_detector.tagged_text


        Additionally this function assigns these lists to self.date and self.original_date_text attributes
        respectively.

        """

        self.text = ' ' + text.lower() + ' '
        self.text = self.regx_to_process_text.text_substitute(self.text)
        self.processed_text = self.text
        self.tagged_text = self.text
        date_data = self._detect_date()
        self.date = date_data[0]
        self.original_date_text = date_data[1]
        return date_data

    def _detect_date(self):
        """
        Detects exact date for complete date information - day, month, year are available in text
        and possible dates for if there are missing parts of date - day, month, year assuming sensible defaults. Also
        detects "today", "tomorrow", "yesterday", "everyday", "day after tomorrow", "day before yesterday",
        "only weekdays", "only weekends", "day in next week", "day A to day B", "month A to month B" ranges
        and their variants/synonyms

        Returns:
            A tuple of two lists with first list containing the detected date entities and second list containing their
            corresponding substrings in the given text.
        """
        # print 'detection for default task'
        date_list = []
        original_list = []
        date_list, original_list = self.get_exact_date(date_list, original_list)
        date_list, original_list = self.get_possible_date(date_list, original_list)
        return date_list, original_list

    def get_exact_date(self, date_list, original_list):
        """
        Detects exact date if complete date information - day, month, year are available in text.
        Also detects "today", "tomorrow", "yesterday", "day after tomorrow", "day before yesterday",
        "day in next week" and their variants/ synonyms and returns their dates as these can have exactly one date
        they refer to. Type of dates returned by this method include TYPE_NORMAL, TYPE_TODAY, TYPE_TOMORROW,
        TYPE_DAY_AFTER, TYPE_DAY_BEFORE, TYPE_YESTERDAY, TYPE_NEXT_DAY

        Args:
            date_list: Optional, list to store dictionaries of detected date entities
            original_list: Optional, list to store corresponding substrings of given text which were detected as
                            date entities

        Returns:
            A tuple of two lists with first list containing the detected date entities and second list containing their
            corresponding substrings in the given text.

        """
        date_list, original_list = self._gregorian_day_month_year_format(date_list, original_list)
        self._update_processed_text(original_list)
        date_list, original_list = self._gregorian_year_month_day_format(date_list, original_list)
        self._update_processed_text(original_list)
        date_list, original_list = self._gregorian_advanced_day_month_year_format(date_list, original_list)
        self._update_processed_text(original_list)
        date_list, original_list = self._gregorian_day_with_ordinals_month_year_format(date_list, original_list)
        self._update_processed_text(original_list)
        date_list, original_list = self._gregorian_advanced_year_month_day_format(date_list, original_list)
        self._update_processed_text(original_list)
        date_list, original_list = self._gregorian_year_day_month_format(date_list, original_list)
        self._update_processed_text(original_list)
        date_list, original_list = self._gregorian_month_day_year_format(date_list, original_list)
        self._update_processed_text(original_list)
        date_list, original_list = self._gregorian_day_month_format(date_list, original_list)
        self._update_processed_text(original_list)
        date_list, original_list = self._gregorian_month_day_format(date_list, original_list)
        self._update_processed_text(original_list)

        date_list, original_list = self._day_after_tomorrow(date_list, original_list)
        self._update_processed_text(original_list)
        date_list, original_list = self._day_before_yesterday(date_list, original_list)
        self._update_processed_text(original_list)
        date_list, original_list = self._todays_date(date_list, original_list)
        self._update_processed_text(original_list)
        date_list, original_list = self._tomorrows_date(date_list, original_list)
        self._update_processed_text(original_list)
        date_list, original_list = self._yesterdays_date(date_list, original_list)
        self._update_processed_text(original_list)
        date_list, original_list = self._day_in_next_week(date_list, original_list)
        self._update_processed_text(original_list)

        return date_list, original_list

    def get_possible_date(self, date_list=None, original_list=None):
        """
        Detects possible dates for if there are missing parts of date - day, month, year assuming sensible defaults.
        Also detects "everyday","only weekdays", "only weekends","A to B" type ranges in days of week or months,
        and their variants/ synonyms and returns probable dates by using current year, month, week defaults for parts of
        dates that are missing or that include relative ranges. Type of dates returned by this method include
        TYPE_POSSIBLE_DAY, TYPE_REPEAT_DAY, TYPE_THIS_DAY, REPEAT_WEEKDAYS, REPEAT_WEEKENDS, START_RANGE, END_RANGE,
        REPEAT_START_RANGE, REPEAT_END_RANGE, DATE_START_RANGE, DATE_END_RANGE, WEEKDAYS, WEEKENDS .

        Args:
            date_list: Optional, list to store dictionaries of detected date entities
            original_list: Optional, list to store corresponding substrings of given text which were detected as
                            date entities

        Returns:
            A tuple of two lists with first list containing the detected date entities and second list containing their
            corresponding substrings in the given text.

        """
        if original_list is None:
            original_list = []
        if date_list is None:
            date_list = []
        date_list, original_list = self._date_identification_given_day_and_current_month(date_list, original_list)
        self._update_processed_text(original_list)
        date_list, original_list = self._date_identification_given_day_and_next_month(date_list, original_list)
        self._update_processed_text(original_list)
        date_list, original_list = self._date_identification_given_day(date_list, original_list)
        self._update_processed_text(original_list)
        date_list, original_list = self._date_identification_everyday(date_list, original_list, n_days=15)
        self._update_processed_text(original_list)
        date_list, original_list = self._date_identification_everyday_except_weekends(date_list, original_list,
                                                                                      n_days=15)
        self._update_processed_text(original_list)
        date_list, original_list = self._date_identification_everyday_except_weekdays(date_list, original_list,
                                                                                      n_days=50)
        self._update_processed_text(original_list)
        date_list, original_list = self._day_within_one_week(date_list, original_list)
        self._update_processed_text(original_list)
        date_list, original_list = self._weeks_identification(date_list, original_list)
        self._update_processed_text(original_list)
        date_list, original_list = self._weeks_range_identification(date_list, original_list)
        self._update_processed_text(original_list)
        date_list, original_list = self._dates_range_identification(date_list, original_list)
        self._update_processed_text(original_list)

        return date_list, original_list

    def _update_processed_text(self, original_date_strings):
        """
        Replaces detected date entities with tag generated from entity_name used to initialize the object with

        A final string with all date entities replaced will be stored in object's tagged_text attribute
        A string with all date entities removed will be stored in object's processed_text attribute

        Args:
            original_date_strings: list of substrings of original text to be replaced with tag created from entity_name
        """
        for detected_text in original_date_strings:
            self.tagged_text = self.tagged_text.replace(detected_text, self.tag)
            self.processed_text = self.processed_text.replace(detected_text, '')

    def _gregorian_day_month_year_format(self, date_list=None, original_list=None):
        """
        Detects date in the following format

        format: <day><separator><month><separator><year>
        where each part is in of one of the formats given against them
            day: d, dd
            month: m, mm
            year: yy, yyyy
            separator: "/", "-", "."

        Two character years are assumed to be belong to 21st century - 20xx.
        Only years between 1900 to 2099 are detected

        Few valid examples:
            "6/2/39", "7/01/1997", "28-12-2096"

        Args:
            date_list: Optional, list to store dictionaries of detected dates
            original_list: Optional, list to store corresponding substrings of given text which were detected as
                            date entities
        Returns:
            A tuple of two lists with first list containing the detected date entities and second list containing their
            corresponding substrings in the given text.

        """
        if original_list is None:
            original_list = []
        if date_list is None:
            date_list = []
        patterns = re.findall(
            r'\b((0?[1-9]|[12][0-9]|3[01])\s?[/\-\.]\s?(0?[1-9]|1[0-2])\s?[/\-\.]\s?((?:20|19)?[0-9]{2}))\b',
            self.processed_text.lower())
        # print 'pattern : ', patterns
        for pattern in patterns:
            original = pattern[0]
            dd = pattern[1]
            mm = pattern[2]
            yy = pattern[3]

            if len(yy) == 2:
                yy = '20' + yy

            date = {
                'dd': int(dd),
                'mm': int(mm),
                'yy': int(yy),
                'type': TYPE_EXACT
            }
            date_list.append(date)
            # original = self.regx_to_process.text_substitute(original)
            original_list.append(original)
        return date_list, original_list

    def _gregorian_year_month_day_format(self, date_list=None, original_list=None):
        """
        Detects date in the following format

        format: <year><separator><month><separator><day>
        where each part is in of one of the formats given against them
            day: d, dd
            month: m, mm
            year: yy, yyyy
            separator: "/", "-", "."

        Two character years are assumed to be belong to 21st century - 20xx.
        Only years between 1900 to 2099 are detected

        Few valid examples:
            "31/1/31", "97/2/21", "2517/12/01"

        Args:
            date_list: Optional, list to store dictionaries of detected dates
            original_list: Optional, list to store corresponding substrings of given text which were detected as
                            date entities
        Returns:
            A tuple of two lists with first list containing the detected date entities and second list containing their
            corresponding substrings in the given text.

        """
        # print '-- calling _gregorian_year_month_day_format() ---'
        # print 'processed text : ', self.processed_text
        if original_list is None:
            original_list = []
        if date_list is None:
            date_list = []
        patterns = re.findall(
            r'\b(((?:20|19)[0-9]{2})\s?[/\-\.]\s?(0?[1-9]|1[0-2])\s?[/\-\.]\s?(0?[1-9]|[12][0-9]|3[01]))\b',
            self.processed_text.lower())
        # print 'pattern : ', patterns
        for pattern in patterns:
            original = pattern[0]
            dd = pattern[1]
            mm = pattern[2]
            yy = pattern[3]

            date = {
                'dd': int(dd),
                'mm': int(mm),
                'yy': int(yy),
                'type': TYPE_EXACT
            }
            date_list.append(date)
            # original = self.regx_to_process.text_substitute(original)
            original_list.append(original)
        return date_list, original_list

    def _gregorian_advanced_day_month_year_format(self, date_list=None, original_list=None):
        """
        Detects date in the following format

        format: <day><separator><month><separator><year>
        where each part is in of one of the formats given against them
            day: d, dd
            month: mmm, mmmm (abbreviation or spelled out in full)
            year: yy, yyyy
            separator: "/", "-", ".", space

        Two character years are assumed to be belong to 21st century - 20xx.
        Only years between 1900 to 2099 are detected

        Few valid examples:
            "21 Nov 99", "02 january 1972", "9 November 2014", "09-Nov-2014", "09/Nov/2014"

        Args:
            date_list: Optional, list to store dictionaries of detected dates
            original_list: Optional, list to store corresponding substrings of given text which were detected as
                            date entities
        Returns:
            A tuple of two lists with first list containing the detected date entities and second list containing their
            corresponding substrings in the given text.

        """
        # print '-- calling _gregorian_advanced_day_month_year_format() ---'

        # print 'processed text : ', self.processed_text
        if original_list is None:
            original_list = []
        if date_list is None:
            date_list = []
        patterns = re.findall(
            r'\b((0?[1-9]|[12][0-9]|3[01])\s?[/ -\.]\s?([A-Za-z]+)\s?[/ -\.]\s?((?:20|19)?[0-9]{2}))\b',
            self.processed_text.lower())
        # print 'pattern : ', patterns
        for pattern in patterns:
            original = pattern[0]
            dd = pattern[1]
            probable_mm = pattern[2]
            yy = pattern[3]

            if len(yy) == 2:
                yy = '20' + yy

            mm = self.__get_month_index(probable_mm)
            # print 'mm: ', mm
            if mm:
                date = {
                    'dd': int(dd),
                    'mm': int(mm),
                    'yy': int(yy),
                    'type': TYPE_EXACT

                }
                date_list.append(date)
                # original = self.regx_to_process.text_substitute(original)
                original_list.append(original)
        return date_list, original_list

    def _gregorian_day_with_ordinals_month_year_format(self, date_list=None, original_list=None):
        """
        Detects date in the following format

        format: <day><Optional ordinal inidicator><Optional "of"><separator><month><separator><year>
        where each part is in of one of the formats given against them
            day: d, dd
            month: mmm, mmmm (abbreviation or spelled out in full)
            year: yy, yyyy
            oridinal indicator: "st", "nd", "rd", "th", space
            separator: ",", space

        Two character years are assumed to be belong to 21st century - 20xx.
        Only years between 1900 to 2099 are detected

        Few valid examples:
            "21st Nov 99", "02nd of,january, 1972", "9 th November 2014", "09th Nov, 2014", "09 Nov 2014"

        Args:
            date_list: Optional, list to store dictionaries of detected dates
            original_list: Optional, list to store corresponding substrings of given text which were detected as
                            date entities
        Returns:
            A tuple of two lists with first list containing the detected date entities and second list containing their
            corresponding substrings in the given text.

        """
        # print '-- calling _gregorian_day_with_ordinals_month_year_format() ---'
        # print 'processed text : ', self.processed_text
        if date_list is None:
            date_list = []
        if original_list is None:
            original_list = []
        regex_pattern = r'\b((0?[1-9]|[12][0-9]|3[01])\s?(?:nd|st|rd|th)?\s?(?:of)?[\s\,]\s?([A-Za-z]+)[\s\,]\s?' + \
                        r'((?:20|19)?[0-9]{2}))\b'
        patterns = re.findall(regex_pattern, self.processed_text.lower())
        # print 'pattern : ', patterns
        for pattern in patterns:
            original = pattern[0]
            dd = pattern[1]
            probable_mm = pattern[2]
            yy = pattern[3]

            if len(yy) == 2:
                yy = '20' + yy

            mm = self.__get_month_index(probable_mm)
            # print 'mm: ', mm
            if mm:
                date = {
                    'dd': int(dd),
                    'mm': int(mm),
                    'yy': int(yy),
                    'type': TYPE_EXACT
                }
                date_list.append(date)
                original_list.append(original)
        return date_list, original_list

    def _gregorian_advanced_year_month_day_format(self, date_list=None, original_list=None):
        """
        Detects date in the following format

        format: <year><separator><month><separator><day>
        where each part is in of one of the formats given against them
            day: d, dd
            month: mmm, mmmm (abbreviation or spelled out in full)
            year: yy, yyyy
            separator: "/", "-", space

        Two character years are assumed to be belong to 21st century - 20xx.
        Only years between 1900 to 2099 are detected

        Few valid examples:
            "2199 Nov 21", "1972 january 2", "2014 November 6", "2014-Nov-09", "2015/Nov/94"

        Args:
            date_list: Optional, list to store dictionaries of detected dates
            original_list: Optional, list to store corresponding substrings of given text which were detected as
                            date entities
        Returns:
            A tuple of two lists with first list containing the detected date entities and second list containing their
            corresponding substrings in the given text.

        """
        # print '-- calling _gregorian_advanced_year_month_day_format() ---'
        # print 'processed text : ', self.processed_text
        if original_list is None:
            original_list = []
        if date_list is None:
            date_list = []
        patterns = re.findall(r'\b(((?:20|19)[0-9]{2})\s?[/ \-]\s?([A-Za-z]+)\s?[/ \-]\s?(0?[1-9]|[12][0-9]|3[01]))\b',
                              self.processed_text.lower())
        # print 'pattern : ', patterns
        for pattern in patterns:
            original = pattern[0]
            dd = pattern[3]
            probable_mm = pattern[2]
            yy = pattern[1]
            mm = self.__get_month_index(probable_mm)
            # print 'mm: ', mm
            if mm:
                date = {
                    'dd': int(dd),
                    'mm': int(mm),
                    'yy': int(yy),
                    'type': TYPE_EXACT
                }
                date_list.append(date)
                # original = self.regx_to_process.text_substitute(original)
                original_list.append(original)
        return date_list, original_list

    def _gregorian_year_day_month_format(self, date_list=None, original_list=None):
        """
        Detects date in the following format

        format: <year><separator><day><Optional oridinal indicator><separator><month>
        where each part is in of one of the formats given against them
            day: d, dd
            month: mmm, mmmm (abbreviation or spelled out in full)
            year: yy, yyyy
            separator: ",", space
            oridinal indicator: "st", "nd", "rd", "th", space

        Two character years are assumed to be belong to 21st century - 20xx.
        Only years between 1900 to 2099 are detected

        Few valid examples:
            "2199 21st Nov", "1972, 2 january", "14,November,6"

        Args:
            date_list: Optional, list to store dictionaries of detected dates
            original_list: Optional, list to store corresponding substrings of given text which were detected as
                            date entities
        Returns:
            A tuple of two lists with first list containing the detected date entities and second list containing their
            corresponding substrings in the given text.

        """
        # print '-- calling _gregorian_year_day_month_format() ---'

        # print 'processed text : ', self.processed_text
        if original_list is None:
            original_list = []
        if date_list is None:
            date_list = []
        patterns = re.findall(
            r'\b(((?:20|19)[0-9]{2})[\ \,]\s?(0?[1-9]|[12][0-9]|3[01])\s?(?:nd|st|rd|th)?[\ \,]([A-Za-z]+))\b',
            self.processed_text.lower())
        # print 'pattern : ', patterns
        for pattern in patterns:
            original = pattern[0]
            dd = pattern[2]
            probable_mm = pattern[3]
            yy = pattern[1]
            mm = self.__get_month_index(probable_mm)
            # print 'mm: ', mm
            if mm:
                date = {
                    'dd': int(dd),
                    'mm': int(mm),
                    'yy': int(yy),
                    'type': TYPE_EXACT
                }
                date_list.append(date)
                original_list.append(original)
        return date_list, original_list

    def _gregorian_month_day_year_format(self, date_list=None, original_list=None):
        """
        Detects date in the following format

        format: <month><separator><day><Optional oridinal indicator><separator><year>
        where each part is in of one of the formats given against them
            day: d, dd
            month: mmm, mmmm (abbreviation or spelled out in full)
            year: yy, yyyy
            separator: ",", space
            oridinal indicator: "st", "nd", "rd", "th", space

        Two character years are assumed to be belong to 21st century - 20xx.
        Only years between 1900 to 2099 are detected

        Few valid examples:
            "Nov 21st 2199", "january, 2 1972", "12,November,13"

        Args:
            date_list: Optional, list to store dictionaries of detected dates
            original_list: Optional, list to store corresponding substrings of given text which were detected as
                            date entities
        Returns:
            A tuple of two lists with first list containing the detected date entities and second list containing their
            corresponding substrings in the given text.

        """
        # print '-- calling _gregorian_month_day_year_format() ---'
        # print 'processed text : ', self.processed_text
        if original_list is None:
            original_list = []
        if date_list is None:
            date_list = []
        patterns = re.findall(
            r'\b(([A-Za-z]+)[\ \,]\s?(0?[1-9]|[12][0-9]|3[01])\s?(?:nd|st|rd|th)?[\ \,]\s?((?:20|19)?[0-9]{2}))\b',
            self.processed_text.lower())
        # print 'pattern : ', patterns
        for pattern in patterns:
            original = pattern[0]
            dd = pattern[2]
            probable_mm = pattern[1]
            yy = pattern[3]
            mm = self.__get_month_index(probable_mm)

            if len(yy) == 2:
                yy = '20' + yy
            # print 'mm: ', mm
            if mm:
                date = {
                    'dd': int(dd),
                    'mm': int(mm),
                    'yy': int(yy),
                    'type': TYPE_EXACT
                }
                date_list.append(date)
                original_list.append(original)
        return date_list, original_list

    def _gregorian_month_day_format(self, date_list=None, original_list=None):
        """
        Detects date in the following format

        format: <month><separator><day><Optional oridinal indicator>
        where each part is in of one of the formats given against them
            day: d, dd
            month: mmm, mmmm (abbreviation or spelled out in full)
            separator: ",", space
            oridinal indicator: "st", "nd", "rd", "th", space

        Two character years are assumed to be belong to 21st century - 20xx.
        Only years between 1900 to 2099 are detected

        Few valid examples:
            "Feb 21st", "january, 2", "November 12"

        Args:
            date_list: Optional, list to store dictionaries of detected dates
            original_list: Optional, list to store corresponding substrings of given text which were detected as
                            date entities
        Returns:
            A tuple of two lists with first list containing the detected date entities and second list containing their
            corresponding substrings in the given text.

        """
        # print '-- calling _gregorian_month_day_format() ---'

        # print 'processed text : ', self.processed_text
        if original_list is None:
            original_list = []
        if date_list is None:
            date_list = []
        patterns = re.findall(r'\b(([A-Za-z]+)[\ \,]\s?(0?[1-9]|[12][0-9]|3[01])\s?(?:nd|st|rd|th)?)\b',
                              self.processed_text.lower())
        # print 'pattern : ', patterns
        for pattern in patterns:
            original = pattern[0]
            dd = pattern[2]
            probable_mm = pattern[1]
            mm = self.__get_month_index(probable_mm)
            if dd:
                dd = int(dd)
            if mm:
                mm = int(mm)
            if self.date_object.month > mm:
                yy = self.date_object.year + 1
            elif self.date_object.day > dd and self.date_object.month == mm:
                yy = self.date_object.year + 1
            else:
                yy = self.date_object.year

            # print 'mm: ', mm
            if mm:
                date_dict = {
                    'dd': int(dd),
                    'mm': int(mm),
                    'yy': int(yy),
                    'type': TYPE_EXACT
                }
                date_list.append(date_dict)
                original_list.append(original)
        return date_list, original_list

    def _gregorian_day_month_format(self, date_list=None, original_list=None):
        """
        Detects date in the following format

        format: <day><Optional oridinal indicator><separator><month>
        where each part is in of one of the formats given against them
            day: d, dd
            month: mmm, mmmm (abbreviation or spelled out in full)
            separator: ",", space
            oridinal indicator: "st", "nd", "rd", "th", space

        Optional "of" is allowed after ordinal indicator, example "dd th of this current month"

        Few valid examples:
            "21st Nov", "2, of january ", "12th of November"

        Args:
            date_list: Optional, list to store dictionaries of detected dates
            original_list: Optional, list to store corresponding substrings of given text which were detected as
                            date entities
        Returns:
            A tuple of two lists with first list containing the detected date entities and second list containing their
            corresponding substrings in the given text.

        """
        # print '-- calling _gregorian_day_month_format() ---'

        # print 'processed text : ', self.processed_text
        if original_list is None:
            original_list = []
        if date_list is None:
            date_list = []
        patterns = re.findall(r'\b((0?[1-9]|[12][0-9]|3[01])\s?(?:nd|st|rd|th)?[\ \,]\s?(?:of)?\s?([A-Za-z]+))\b',
                              self.processed_text.lower())
        # print 'pattern : ', patterns
        for pattern in patterns:
            original = pattern[0]
            dd = pattern[1]
            probable_mm = pattern[2]
            mm = self.__get_month_index(probable_mm)
            if dd:
                dd = int(dd)
            if mm:
                mm = int(mm)
            if self.date_object.month > mm:
                yy = self.date_object.year + 1
            elif self.date_object.day > dd and self.date_object.month == mm:
                yy = self.date_object.year + 1
            else:
                yy = self.date_object.year
            # print 'mm: ', mm
            if mm:
                date_dict = {
                    'dd': int(dd),
                    'mm': int(mm),
                    'yy': int(yy),
                    'type': TYPE_EXACT
                }
                date_list.append(date_dict)
                original_list.append(original)
        return date_list, original_list

    # TODO this method has hinglish words
    def _todays_date(self, date_list=None, original_list=None):
        """
        Detects "today" and its variants and returns the date today

        Matches "today", "2dy", "2day", "tody", "aaj", "aj", "tonight"
        
        Args:
            date_list: Optional, list to store dictionaries of detected dates
            original_list: Optional, list to store corresponding substrings of given text which were detected as
                            date entities
        Returns:
            A tuple of two lists with first list containing the detected date entities and second list containing their
            corresponding substrings in the given text.

        """
        # print '-- calling _todays_date() ---'
        # print 'processed text : ', self.processed_text
        if date_list is None:
            date_list = []
        if original_list is None:
            original_list = []
        patterns = re.findall(r'\b(today|2dy|2day|tody|aaj|aj|tonight)\b',
                              self.processed_text.lower())
        # print 'pattern : ', patterns
        for pattern in patterns:
            original = pattern
            dd = self.date_object.day
            mm = self.date_object.month
            yy = self.date_object.year
            date_dict = {
                'dd': int(dd),
                'mm': int(mm),
                'yy': int(yy),
                'type': TYPE_TODAY

            }
            date_list.append(date_dict)
            original_list.append(original)
        return date_list, original_list

    def _tomorrows_date(self, date_list=None, original_list=None):
        """
        Detects "tommorow" and its variants and returns the date value for tommorow

        Matches "tomorrow", "2morow", "2mrw", "2mrow", "next day", "tommorrow", "tommorow", "tomorow", "tommorow"
        
        Args:
            date_list: Optional, list to store dictionaries of detected dates
            original_list: Optional, list to store corresponding substrings of given text which were detected as
                            date entities
        Returns:
            A tuple of two lists with first list containing the detected date entities and second list containing their
            corresponding substrings in the given text.

        """
        # print '-- calling tommorows_date() ---'
        # print 'processed text : ', self.processed_text
        if date_list is None:
            date_list = []
        if original_list is None:
            original_list = []
        patterns = re.findall(r'\b(tomorrow|2morow|2mrw|2mrow|next day|tommorr?ow|tomm?orow)\b',
                              self.processed_text.lower())
        # print 'pattern : ', patterns
        for pattern in patterns:
<<<<<<< HEAD
            original = pattern[0]
            tommorow = self.date_object + datetime.timedelta(days=1)
=======
            original = pattern
            tommorow = self.date_object + timedelta(days=1)
>>>>>>> 708134da
            dd = tommorow.day
            mm = tommorow.month
            yy = tommorow.year
            date_dict = {
                'dd': int(dd),
                'mm': int(mm),
                'yy': int(yy),
                'type': TYPE_TOMORROW
            }
            date_list.append(date_dict)
            original_list.append(original)
        return date_list, original_list

    def _yesterdays_date(self, date_list=None, original_list=None):
        """
        Detects "yesterday" and "previous day" and its variants and returns the date value for yesterday

        Matches "yesterday", "sterday", "yesterdy", "yestrdy", "yestrday", "previous day", "prev day", "prevday"

        Args:
            date_list: Optional, list to store dictionaries of detected dates
            original_list: Optional, list to store corresponding substrings of given text which were detected as
                            date entities
        Returns:
            A tuple of two lists with first list containing the detected date entities and second list containing their
            corresponding substrings in the given text.

        """
        # print '-- calling _yesterdays_date() ---'
        # print 'processed text : ', self.processed_text
        if original_list is None:
            original_list = []
        if date_list is None:
            date_list = []
        patterns = re.findall(r'\b(yesterday|sterday|yesterdy|yestrdy|yestrday|previous day|prev day|prevday)\b',
                              self.processed_text.lower())
        # print 'pattern : ', patterns
        for pattern in patterns:
            original = pattern[0]
            yesterday = self.date_object - datetime.timedelta(days=1)
            dd = yesterday.day
            mm = yesterday.month
            yy = yesterday.year
            date_dict = {
                'dd': int(dd),
                'mm': int(mm),
                'yy': int(yy),
                'type': TYPE_YESTERDAY
            }
            date_list.append(date_dict)
            original_list.append(original)
        return date_list, original_list

    def _day_after_tomorrow(self, date_list=None, original_list=None):
        """
        Detects "day after tomorrow" and its variants and returns the date on day after tomorrow

        Matches "day" or "dy" followed by "after" or "aftr" followed by one of 
        "tomorrow", "2morow", "2mrw", "2mrow", "kal", "2mrrw"

        Args:
            date_list: Optional, list to store dictionaries of detected dates
            original_list: Optional, list to store corresponding substrings of given text which were detected as
                            date entities
        Returns:
            A tuple of two lists with first list containing the detected date entities and second list containing their
            corresponding substrings in the given text.

        """
        # print '-- calling _day_after_tomorrow() ---'
        # print 'processed text : ', self.processed_text
        if date_list is None:
            date_list = []
        if original_list is None:
            original_list = []
        patterns = re.findall(r'\b((da?y afte?r)\s+(tomorrow|2morow|2mrw|2mrow|kal|2mrrw))\b',
                              self.processed_text.lower())
        # print 'pattern : ', patterns
        for pattern in patterns:
            original = pattern[0]
            day_after = self.date_object + datetime.timedelta(days=2)
            dd = day_after.day
            mm = day_after.month
            yy = day_after.year
            date_dict = {
                'dd': int(dd),
                'mm': int(mm),
                'yy': int(yy),
                'type': TYPE_DAY_AFTER
            }
            date_list.append(date_dict)
            original_list.append(original)
        return date_list, original_list

    def _day_before_yesterday(self, date_list=None, original_list=None):
        """
        Detects "day before yesterday" and its variants and returns the date on day after tomorrow

        Matches "day" or "dy" followed by "before" or "befre" followed by one of 
        "yesterday", "sterday", "yesterdy", "yestrdy", "yestrday"

        Args:
            date_list: Optional, list to store dictionaries of detected dates
            original_list: Optional, list to store corresponding substrings of given text which were detected as
                            date entities
        Returns:
            A tuple of two lists with first list containing the detected date entities and second list containing their
            corresponding substrings in the given text.

        """
        # print '-- calling _day_before_yesterday() ---'
        # print 'processed text : ', self.processed_text
        if original_list is None:
            original_list = []
        if date_list is None:
            date_list = []
        patterns = re.findall(r'\b((da?y befo?re)\s+(yesterday|sterday|yesterdy|yestrdy|yestrday))\b',
                              self.processed_text.lower())
        # print 'pattern : ', patterns
        for pattern in patterns:
            original = pattern[0]
            day_before = self.date_object - datetime.timedelta(days=2)
            dd = day_before.day
            mm = day_before.month
            yy = day_before.year
            date_dict = {
                'dd': int(dd),
                'mm': int(mm),
                'yy': int(yy),
                'type': TYPE_DAY_BEFORE

            }
            date_list.append(date_dict)
            original_list.append(original)
        return date_list, original_list

    def _day_in_next_week(self, date_list=None, original_list=None):
        """
        Detects "next <day of the week>" and its variants and returns the date on that day in the next week. Week starts
        with Sunday and ends with Saturday

        Matches "next" or "nxt" followed by day of the week - Sunday/Monday/Tuesday/Wednesday/Thursday/Friday/Saturday
        or their abbreviations. NOTE: Day of the week and their variants are fetched from the data store

        Example:
            If it is 7th February 2017, Tuesday while invoking this function,
            "next Sunday" would return [{'dd': 12, 'mm': 2, 'type': 'day_in_next_week', 'yy': 2017}]
            "next Saturday" would return [{'dd': 18, 'mm': 2, 'type': 'day_in_next_week', 'yy': 2017}]
            and other days would return dates between these dates

        Args:
            date_list: Optional, list to store dictionaries of detected dates
            original_list: Optional, list to store corresponding substrings of given text which were detected as
                            date entities
        Returns:
            A tuple of two lists with first list containing the detected date entities and second list containing their
            corresponding substrings in the given text.

        """
        # print '-- calling _day_in_next_week() ---'
        # print 'processed text : ', self.processed_text
        if original_list is None:
            original_list = []
        if date_list is None:
            date_list = []
        patterns = re.findall(r'\b((ne?xt)\s+([A-Za-z]+))\b', self.processed_text.lower())
        # print 'pattern : ', patterns
        for pattern in patterns:
            original = pattern[0]
            probable_day = pattern[2]
            day = self.__get_day_index(probable_day)
            current_day = self.__get_day_index(self.date_object.strftime("%A"))
            if day and current_day:
                date_after_days = int(day) - int(current_day) + 7
                day_to_set = self.date_object + datetime.timedelta(days=date_after_days)
                dd = day_to_set.day
                mm = day_to_set.month
                yy = day_to_set.year
                date_dict = {
                    'dd': int(dd),
                    'mm': int(mm),
                    'yy': int(yy),
                    'type': TYPE_NEXT_DAY
                }
                date_list.append(date_dict)
                original_list.append(original)
        return date_list, original_list

    def _day_within_one_week(self, date_list=None, original_list=None):
        """
        Detects "this <day of the week>" and its variants and returns the date on that day within one week from
        current date.

        Matches one of "this", "dis", "coming", "on", "for", "fr" followed by
        day of the week - Sunday/Monday/Tuesday/Wednesday/Thursday/Friday/Saturday or their abbreviations.
        NOTE: Day of the week and their variants are fetched from the data store

        Example:
            If it is 7th February 2017, Tuesday while invoking this function,
            "this Tuesday" would return [{'dd': 7, 'mm': 2, 'type': 'day_within_one_week', 'yy': 2017}]
            "for Monday" would return [{'dd': 13, 'mm': 2, 'type': 'day_within_one_week', 'yy': 2017}]
            and other days would return dates between these dates

        Args:
            date_list: Optional, list to store dictionaries of detected dates
            original_list: Optional, list to store corresponding substrings of given text which were detected as
                            date entities
        Returns:
            A tuple of two lists with first list containing the detected date entities and second list containing their
            corresponding substrings in the given text.

        """
        # print '-- calling _day_within_one_week() ---'
        # print 'processed text : ', self.processed_text
        if original_list is None:
            original_list = []
        if date_list is None:
            date_list = []
        patterns = re.findall(r'\b((this|dis|coming|on|for|fr)*[\s\-]+([A-Za-z]+))\b', self.processed_text.lower())
        # print 'pattern : ', patterns
        for pattern in patterns:
            original = pattern[0].strip()
            probable_day = pattern[2]
            day = self.__get_day_index(probable_day)
            current_day = self.__get_day_index(self.date_object.strftime("%A"))
            if day and current_day:
                if int(current_day) <= int(day):
                    date_after_days = int(day) - int(current_day)
                else:
                    date_after_days = int(day) - int(current_day) + 7
                day_to_set = self.date_object + datetime.timedelta(days=date_after_days)
                dd = day_to_set.day
                mm = day_to_set.month
                yy = day_to_set.year
                date_dict = {
                    'dd': int(dd),
                    'mm': int(mm),
                    'yy': int(yy),
                    'type': TYPE_THIS_DAY
                }
                date_list.append(date_dict)
                original_list.append(original)
        return date_list, original_list

    def _date_identification_given_day(self, date_list=None, original_list=None):
        """
        Detects probable date given only day part. The month and year are assumed to be current month and current year
        respectively. Consider checking if the returned detected date is valid.

        format: <day><Optional space><oridnal indicator>
        where each part is in of one of the formats given against them
            day: d, dd
            oridinal indicator: "st", "nd", "rd", "th"

        Example:
            If it is 7th February 2017, Tuesday while invoking this function,
            "2nd" would return [{'dd': 2, 'mm': 2, 'type': 'possible_day', 'yy': 2017}]
            "29th" would return [{'dd': 29, 'mm': 2, 'type': 'possible_day', 'yy': 2017}]
            Please note that 29/2/2017 is not a valid date on calendar but would be returned anyway as a probable date

        Args:
            date_list: Optional, list to store dictionaries of detected dates
            original_list: Optional, list to store corresponding substrings of given text which were detected as
                            date entities
        Returns:
            A tuple of two lists with first list containing the detected date entities and second list containing their
            corresponding substrings in the given text.

        """
        # print '-- calling day_of_current_month() ---'
        # print 'processed text : ', self.processed_text
        if original_list is None:
            original_list = []
        if date_list is None:
            date_list = []
        patterns = re.findall(r'\b((0?[1-9]|[12][0-9]|3[01])\s*(?:nd|st|rd|th))\b', self.processed_text.lower())
        # print 'pattern : ', patterns
        for pattern in patterns:
            original = pattern[0]

            dd = pattern[1]
            mm = self.date_object.month
            yy = self.date_object.year

            date_dict = {
                'dd': int(dd),
                'mm': int(mm),
                'yy': int(yy),
                'type': TYPE_POSSIBLE_DAY
            }
            date_list.append(date_dict)
            original_list.append(original)
        return date_list, original_list

    def _date_identification_given_day_and_current_month(self, date_list=None, original_list=None):
        """
        Detects probable date given day part and . The year is assumed to be current year
        Consider checking if the returned detected date is valid.

        Matches <day><Optional oridnal indicator><"this" or "dis"><Optional "current" or "curent"><"mnth" or "month">
        where each part is in of one of the formats given against them
            day: d, dd
            oridinal indicator: "st", "nd", "rd", "th"
        
        Optional "of" is allowed after ordinal indicator, example "dd th of this current month"

        Few valid examples:
            "3rd this month", "2 of this month", "05 of this current month" 

        Args:
            date_list: Optional, list to store dictionaries of detected dates
            original_list: Optional, list to store corresponding substrings of given text which were detected as
                            date entities
        Returns:
            A tuple of two lists with first list containing the detected date entities and second list containing their
            corresponding substrings in the given text.

        """
        # print '-- calling day_of_current_month() ---'
        # print 'processed text : ', self.processed_text
        if original_list is None:
            original_list = []
        if date_list is None:
            date_list = []
        regex_pattern = r'\b((0?[1-9]|[12][0-9]|3[01])\s*(?:nd|st|rd|th)?\s*(?:of)?\s*(?:this|dis)\s*(?:curr?ent)?' + \
                        r'\s*(month|mnth))\b'
        patterns = re.findall(regex_pattern, self.processed_text.lower())
        # print 'pattern : ', patterns
        for pattern in patterns:
            original = pattern[0]

            dd = pattern[1]
            mm = self.date_object.month
            yy = self.date_object.year

            date_dict = {
                'dd': int(dd),
                'mm': int(mm),
                'yy': int(yy),
                'type': TYPE_POSSIBLE_DAY
            }
            date_list.append(date_dict)
            original_list.append(original)
        return date_list, original_list

    def _date_identification_given_day_and_next_month(self, date_list=None, original_list=None):
        """
        Detects probable date given day part and "next month" synonyms. The year is assumed to be current year
        Consider checking if the returned detected date is valid.

        Matches <day><Optional oridnal indicator><"this" or "dis"><"next" variants><"mnth" or "month">
        where each part is in of one of the formats given against them
            day: d, dd
            oridinal indicator: "st", "nd", "rd", "th"
            "next" variants: "next", "nxt", "comming", "coming", "commin", "following", "folowin", "followin",
                             "folowing"
        
        Optional "of" is allowed after ordinal indicator, example "dd th of this next month"

        Few valid examples:
            "3rd this month", "2 of this month", "05 of this current month" 

        Args:
            date_list: Optional, list to store dictionaries of detected dates
            original_list: Optional, list to store corresponding substrings of given text which were detected as
                            date entities
        Returns:
            A tuple of two lists with first list containing the detected date entities and second list containing their
            corresponding substrings in the given text.

        """
        # print '-- calling day_of_next_month() ---'
        # print 'processed text : ', self.processed_text
        if date_list is None:
            date_list = []
        if original_list is None:
            original_list = []
        regex_pattern = r'\b((0?[1-9]|[12][0-9]|3[01])\s*(?:nd|st|rd|th)?\s*(?:of)?\s*' + \
                        r'(?:next|nxt|comm?ing?|foll?owing?|)\s*(mo?nth))\b'
        patterns = re.findall(regex_pattern, self.processed_text.lower())
        # print 'pattern : ', patterns
        for pattern in patterns:
            original = pattern[0]

            dd = pattern[1]
            previous_mm = self.date_object.month
            yy = self.date_object.year
            mm = int(previous_mm) + 1
            if mm > 12:
                mm = 1

            date_dict = {
                'dd': int(dd),
                'mm': mm,
                'yy': int(yy),
                'type': TYPE_POSSIBLE_DAY
            }
            date_list.append(date_dict)
            original_list.append(original)
        return date_list, original_list

    def _date_identification_everyday(self, date_list=None, original_list=None, n_days=30):
        """
        Detects "everday" and its variants and returns all the dates of the next n_days from current date.
        Matches "everyday", "daily", "every day", "all day", "all days"

        Args:
            date_list: Optional, list to store dictionaries of detected dates
            original_list: Optional, list to store corresponding substrings of given text which were detected as
                           date entities
            n_days: Optional, number of days from current date to return dates for if everyday is detected as a time
                    entity, default value is 30

        Returns:
            A tuple of two lists with first list containing the detected date entities and second list containing their
            corresponding substrings in the given text.

        """
        # print '-- calling everyday() ---'
        # print 'processed text : ', self.processed_text
        if date_list is None:
            date_list = []
        if original_list is None:
            original_list = []
        now = datetime.datetime.now()
        end = now + datetime.timedelta(days=n_days)
        patterns = re.findall(r'\b((everyday|daily|every\s{0,3}day|all\sdays?))\b', self.processed_text.lower())
        # print 'pattern : ', patterns
        if patterns:
            pattern = patterns[0]
            original = pattern[0]
            date_dict = {
                'dd': now.day,
                'mm': now.month,
                'yy': now.year,
                'type': TYPE_EVERYDAY
            }

            while now < end:
                date_list.append(copy.deepcopy(date_dict))
                now += datetime.timedelta(days=1)
                date_dict = {
                    'dd': now.day,
                    'mm': now.month,
                    'yy': now.year,
                    'type': TYPE_EVERYDAY
                }
                original_list.append(original)
        return date_list, original_list

    def _date_identification_everyday_except_weekends(self, date_list=None, original_list=None, n_days=30):
        """
        First this method tries to detect "everday except weekends" and its variants. If that fails, it tries to detect
        "weekdays" and its variants and returns all the dates within the next n_days from
        current date except those that occur on Saturdays and Sundays.

        Matches <"everyday", "daily", "all days"><space><"except"><space><"weekend", "weekends">
        Matches <"weekday", "weekdays", "week days", "week day", "all weekdays">

        Args:
            date_list: Optional, list to store dictionaries of detected dates
            original_list: Optional, list to store corresponding substrings of given text which were detected as
                           date entities
            n_days: Optional, number of days from current date, to return all dates of weekdays in the interval from
                    current date to date after n_days, default value is 30

        Returns:
            A tuple of two lists with first list containing the detected date entities and second list containing their
            corresponding substrings in the given text.

        """
        if original_list is None:
            original_list = []
        if date_list is None:
            date_list = []
        now = datetime.datetime.now()
        end = now + datetime.timedelta(days=n_days)
        patterns = re.findall(r'\b(([eE]veryday|[dD]aily)|all\sdays[\s]?except[\s]?([wW]eekend|[wW]eekends))\b',
                              self.processed_text.lower())

        if not patterns:
            patterns = re.findall(r'\b(weekdays|weekday|week day|week days| all weekdays)\b',
                                  self.processed_text.lower())
        constant_type = WEEKDAYS
        if self._is_everyday_present(self.text):
            constant_type = REPEAT_WEEKDAYS
        today = now.weekday()
        count = 0
        weekend = []
        date_day = datetime.datetime.now()
        while count < 15:
            if today > 6:
                today = 0
            if today == 5 or today == 6:
                weekend.append(copy.deepcopy(date_day))
            count += 1
            today += 1
            date_day = date_day + datetime.timedelta(days=1)
        i = 0
        weekend_digit = []
        while i <= (len(weekend) - 1):
            weekend_date = weekend[i].day
            weekend_digit.append(copy.deepcopy(weekend_date))
            i += 1
        for pattern in patterns:
            original = pattern[0]
            date_dict = {
                'dd': now.day,
                'mm': now.month,
                'yy': now.year,
                'type': constant_type
            }
            current_date = date_dict['dd']
            while now < end:
                if current_date not in weekend_digit:
                    date_list.append(copy.deepcopy(date_dict))
                now += datetime.timedelta(days=1)
                date_dict = {
                    'dd': now.day,
                    'mm': now.month,
                    'yy': now.year,
                    'type': constant_type
                }
                current_date = now.day
                original_list.append(original)
        return date_list, original_list

    def _date_identification_everyday_except_weekdays(self, date_list=None, original_list=None, n_days=30):
        """
        First this method tries to detect "everday except weekdays" and its variants. If that fails, it tries to detect
        "weekends" and its variants and returns all the dates within the next n_days from
        current date that occur on Saturdays and Sundays.

        Matches <"everyday", "daily", "all days"><space><"except"><space><"weekday", "weekdays">
        Matches <"weekend", "weekends", "week end", "week ends", "all weekends">


        Args:
            date_list: Optional, list to store dictionaries of detected dates
            original_list: Optional, list to store corresponding substrings of given text which were detected as
                           date entities
            n_days: Optional, number of days from current date, to return all dates of weekends in the interval from
                    current date to date after n_days, default value is 30

        Returns:
            A tuple of two lists with first list containing the detected date entities and second list containing their
            corresponding substrings in the given text.

        """
        if date_list is None:
            date_list = []
        if original_list is None:
            original_list = []
        now = datetime.datetime.now()
        end = now + datetime.timedelta(days=n_days)
        patterns = re.findall(r'\b(([eE]veryday|[dD]aily)|[eE]very\s*day|all[\s]?except[\s]?([wW]eekday|[wW]eekdays))\b'
                              , self.processed_text.lower())

        if not patterns:
            patterns = re.findall(r'\b((weekends|weekend|week end|week ends | all weekends))\b',
                                  self.processed_text.lower())
        constant_type = WEEKENDS
        if self._is_everyday_present(self.text):
            constant_type = REPEAT_WEEKENDS

        today = now.weekday()
        count = 0
        weekend = []
        date_day = datetime.datetime.now()
        while count < 50:
            if today > 6:
                today = 0
            if today == 5 or today == 6:
                weekend.append(copy.deepcopy(date_day))
            count += 1
            today += 1
            date_day = date_day + datetime.timedelta(days=1)
        i = 0
        weekend_digit = []
        while i <= (len(weekend) - 1):
            weekend_date = weekend[i].isocalendar()
            weekend_digit.append(copy.deepcopy(weekend_date))
            i += 1
        for pattern in patterns:
            original = pattern[0]
            date_dict = {
                'dd': now.day,
                'mm': now.month,
                'yy': now.year,
                'type': constant_type
            }
            current_date = now.isocalendar()
            while now < end:
                if current_date in weekend_digit:
                    date_list.append(copy.deepcopy(date_dict))
                now += datetime.timedelta(days=1)
                date_dict = {
                    'dd': now.day,
                    'mm': now.month,
                    'yy': now.year,
                    'type': constant_type
                }
                current_date = now.isocalendar()
                original_list.append(original)
        return date_list, original_list

    def _day_month_format_for_arrival_departure(self, date_list=None, original_list=None):
        """
        Detects probable "start_date to/till/- end_date of month" format and its variants and returns both start date
        and end date
        format: <day><ordinal inidicator><range separator><day><ordinal inidicator><separator><Optional "of"><month>
        where each part is in of one of the formats given against them
            day: d, dd
            month: mmm, mmmm (abbreviation or spelled out in full)
            separator: ",", space
            range separator: "to", "-", "till"

        Few valid examples:
            "21st to 30th of Jan", "2 till 15 Nov", "10 - 15 of february"

        Args:
            date_list: Optional, list to store dictionaries of detected dates
            original_list: Optional, list to store corresponding substrings of given text which were detected as
                            date entities
        Returns:
            A tuple of two lists with first list containing the detected date entities and second list containing their
            corresponding substrings in the given text.

        """
        # print '-- calling _gregorian_day_month_format() ---'

        # print 'processed text : ', self.processed_text
        if original_list is None:
            original_list = []
        if date_list is None:
            date_list = []
        regex_pattern = r'\b((0?[1-9]|[12][0-9]|3[01])\s?(?:nd|st|rd|th)?\s?(?:-|to|-|till)\s?' + \
                        r'(0?[1-9]|[12][0-9]|3[01])\s?(?:nd|st|rd|th)?[\ \,]\s?(?:of)?\s?([A-Za-z]+))\b'
        patterns = re.findall(regex_pattern, self.processed_text.lower())
        # print 'pattern : ', patterns
        for pattern in patterns:
            original = pattern[0]
            dd1 = pattern[1]
            dd2 = pattern[2]
            probable_mm = pattern[3]
            mm = self.__get_month_index(probable_mm)
            yy = self.date_object.year
            # print 'mm: ', mm
            if mm:
                date_dict_1 = {
                    'dd': int(dd1),
                    'mm': int(mm),
                    'yy': int(yy),
                    'type': TYPE_EXACT
                }
                date_dict_2 = {
                    'dd': int(dd2),
                    'mm': int(mm),
                    'yy': int(yy),
                    'type': TYPE_EXACT
                }
                date_list.append(date_dict_1)
                date_list.append(date_dict_2)

                original_list.append(original)
                original_list.append(original)

        return date_list, original_list

    def _is_everyday_present(self, text):
        """
        Detects if there is one of following words in text:
            "every", "daily", "recur", "always", "continue", "every day", "all"

        Args:
            text: string to recognize date entities from

        Returns:
            Boolean, True if any one of the above listed words are found , False otherwise

        """
        pattern = re.compile(r'\b(every|daily|recur|always|continue|every\s*day|all)\b', re.IGNORECASE)
        result = pattern.findall(text)
        if result:
            return True
        else:
            return False

    def _is_range_present(self, text):
        """
        Detects if there is a "A to B" type range present in the text
        Detects format: <day of week><separator><day of week> OR <month><separator><month>
        where each part is in of one of the formats given against them
            day of week: seven days of the week, in abbreviation or spelled out in full
            month: mmm, mmmm (abbreviation or spelled out in full)
            separator: "to", "-", " - "

        Args:
            text: string to recognize date entities from

        Few valid examples:
            "Jan to Sep", "February to Nov", "December to January", "Mon to Wed", "Sat to Friday"

        Returns:
            Boolean, True if any range is matched according to the format above, False otherwise

        """
        pattern = re.compile(
            r'([a-z]{3,9}\s* to\s* [a-z]{3,9}\s* |\s* [a-z]{3,9}\s* \-\s* [a-z]{3,9} | [a-z]{3,9}-[a-z]{3,9})')
        data = pattern.findall(text)
        if data:
            return True
        else:
            return False

    def _check_current_day(self, date_list):
        """
        Checks if TYPE_THIS_DAY or TYPE_REPEAT_DAY type of date is present in the date_list consisting of detected
        date dictionaries by checking "type" of each date

        Args:
            date_list: list of dictionaries of detected dates

        Returns:
            Boolean, True if any date in list has "type" either TYPE_THIS_DAY or TYPE_REPEAT_DAY , False otherwise

        """
        for index in date_list:
            if index['type'] in [TYPE_THIS_DAY, TYPE_REPEAT_DAY]:
                return True
        else:
            return False

    def _check_date_presence(self, date_list):
        """
        Checks if TYPE_NORMAL type of date is present in the date_list consisting of detected date dictionaries by
        checking "type" of each date

        Args:
            date_list: list of dictionaries of detected dates

        Returns:
            Boolean, True if any date in list has "type" TYPE_NORMAL , False otherwise

        """
        for i in date_list:
            if i['type'] == TYPE_EXACT:
                return True
        else:
            return False

    # TODO Doc
    def _weeks_identification(self, date_list=None, original_list=None):
        """
        :param date_list:
        :param original_list:
        :return:

        checks for weeks in query
        """
        if original_list is None:
            original_list = []
        if date_list is None:
            date_list = []
        new_date_list = []
        new_text = self.text.lower().replace(',', '')
        is_everyday = self._is_everyday_present(new_text)

        if self._check_current_day(date_list) and is_everyday:
            for index, val in enumerate(date_list):
                if val['type'] == TYPE_THIS_DAY:
                    val['type'] = TYPE_REPEAT_DAY
                    new_date_list.append(val)
        if new_date_list:
            date_list.extend(new_date_list)
            original_list = original_list[:len(date_list)]
        return date_list, original_list

    # TODO Doc
    def _weeks_range_identification(self, date_list=None, original_list=None):
        """
        :param date_list:
        :param original_list:
        :return:

        identify a week range
        """
        if original_list is None:
            original_list = []
        if date_list is None:
            date_list = []
        new_text = self.text.lower().replace(',', '')
        is_everyday = self._is_everyday_present(new_text)
        is_range = self._is_range_present(new_text)
        if is_range and is_everyday and len(date_list) <= 4 and self._check_current_day(date_list):
            date_list = date_list[:2]
            if len(date_list) == 2:
                date_list.sort()
                date_list[0]['type'] = REPEAT_START_RANGE
                date_list[1]['type'] = REPEAT_END_RANGE
        elif is_range and len(date_list) <= 4 and self._check_current_day(date_list):
            date_list = date_list[:2]
            date_list.sort()
            if len(date_list) == 2:
                date_list[0]['type'] = START_RANGE
                date_list[1]['type'] = END_RANGE
            original_list = original_list[:len(date_list)]
        return date_list, original_list

    # TODO Doc
    def _dates_range_identification(self, date_list=None, original_list=None):
        """
        :param date_list:
        :param original_list:
        :return:
        """
        if date_list is None:
            date_list = []
        if original_list is None:
            original_list = []
        new_text = self.text.lower().replace(',', '')
        # Changed to single function because of removal of duplicate function
        is_range = self._is_range_present(new_text)
        if is_range and self._check_date_presence(date_list):
            date_list = date_list[:2]
            date_list.sort()
            if len(date_list) == 2:
                date_list[0]['type'] = DATE_START_RANGE
                date_list[1]['type'] = DATE_END_RANGE
            original_list = original_list[:len(date_list)]
        return date_list, original_list

    def __get_month_index(self, value):
        """
        Gets the index of month by comparing the value with month names and their variants from the data store

        Args:
            value: string of the month detected in the text

        Returns:
            integer between 1 to 12 inclusive if value matches one of the month or its variants
            None if value doesn't match any of the month or its variants
        """
        for month in self.month_dictionary:
            if value.lower() in self.month_dictionary[month]:
                return month
        return None

    def __get_day_index(self, value):
        """
        Gets the index of month by comparing the value with day names and their variants from the data store

        Args:
            value: string of the month detected in the text

        Returns:
            integer between 1 to 7 inclusive if value matches one of the day or its variants
            None if value doesn't match any of the day or its variants
        """
        for day in self.day_dictionary:
            if value.lower() in self.day_dictionary[day]:
                return day
        return None<|MERGE_RESOLUTION|>--- conflicted
+++ resolved
@@ -848,13 +848,8 @@
                               self.processed_text.lower())
         # print 'pattern : ', patterns
         for pattern in patterns:
-<<<<<<< HEAD
-            original = pattern[0]
+            original = pattern
             tommorow = self.date_object + datetime.timedelta(days=1)
-=======
-            original = pattern
-            tommorow = self.date_object + timedelta(days=1)
->>>>>>> 708134da
             dd = tommorow.day
             mm = tommorow.month
             yy = tommorow.year
